--- conflicted
+++ resolved
@@ -327,13 +327,10 @@
     });
   },
   onStopRebalance: function () {
-<<<<<<< HEAD
     if (!this.poolDetails.value) {
       return;
     }
 
-    this.postAndReload(this.poolDetails.value.stopRebalanceUri, "");
-=======
     if (this.stopRebalanceIsSafe.value) {
       this.postAndReload(this.poolDetails.value.stopRebalanceUri, "");
     } else {
@@ -342,9 +339,8 @@
         "stop_rebalance_confirmation_dialog", ".save_button",
         function () {
           self.postAndReload(self.poolDetails.value.stopRebalanceUri, "");
-      });
-    }
->>>>>>> ee07291f
+        });
+    }
   },
   validateJoinClusterParams: function (form) {
     var data = {}
