%% @author Northscale <info@northscale.com>
%% @copyright 2009 NorthScale, Inc.
%%
%% Licensed under the Apache License, Version 2.0 (the "License");
%% you may not use this file except in compliance with the License.
%% You may obtain a copy of the License at
%%
%%      http://www.apache.org/licenses/LICENSE-2.0
%%
%% Unless required by applicable law or agreed to in writing, software
%% distributed under the License is distributed on an "AS IS" BASIS,
%% WITHOUT WARRANTIES OR CONDITIONS OF ANY KIND, either express or implied.
%% See the License for the specific language governing permissions and
%% limitations under the License.
%%
-module(ns_bucket).

-include("ns_common.hrl").
-include_lib("eunit/include/eunit.hrl").

%% API
-export([auth_type/1,
         bucket_nodes/1,
         bucket_type/1,
         config_string/1,
         create_bucket/3,
         credentials/1,
         delete_bucket/1,
         failover_warnings/0,
         get_bucket/1,
         get_bucket/2,
         get_bucket_names/0,
         get_bucket_names/1,
         couchbase_bucket_exists/1,
         get_buckets/0,
         get_buckets/1,
         is_open_proxy_port/2,
         is_persistent/1,
         is_port_free/2,
         is_valid_bucket_name/1,
         json_map_from_config/2,
         live_bucket_nodes/1,
         map_to_replicas/1,
         replicated_vbuckets/3,
         maybe_get_bucket/2,
         moxi_port/1,
         name_conflict/1,
         names_conflict/2,
         node_locator/1,
         num_replicas/1,
         ram_quota/1,
         raw_ram_quota/1,
         sasl_password/1,
         set_bucket_config/2,
         set_fast_forward_map/2,
         set_map/2,
         set_servers/2,
         filter_ready_buckets/1,
         update_bucket_props/2,
         update_bucket_props/3,
         node_bucket_names/2,
         node_bucket_names/1,
<<<<<<< HEAD
         all_node_vbuckets/1]).
=======
         update_vbucket_map_history/2,
         past_vbucket_maps/0,
         config_to_map_options/1]).
>>>>>>> 30f79e9b


%%%===================================================================
%%% API
%%%===================================================================

%% @doc Configuration parameters to start up the bucket on a node.
config_string(BucketName) ->
    Config = ns_config:get(),
    BucketConfigs = ns_config:search_prop(Config, buckets, configs),
    BucketConfig = proplists:get_value(BucketName, BucketConfigs),
    Engines = ns_config:search_node_prop(Config, memcached, engines),
    MemQuota = proplists:get_value(ram_quota, BucketConfig),
    BucketType =  proplists:get_value(type, BucketConfig),
    EngineConfig = proplists:get_value(BucketType, Engines),
    Engine = proplists:get_value(engine, EngineConfig),
    StaticConfigString =
        proplists:get_value(
          static_config_string, BucketConfig,
          proplists:get_value(static_config_string, EngineConfig)),
    ExtraConfigString =
        proplists:get_value(
          extra_config_string, BucketConfig,
          proplists:get_value(extra_config_string, EngineConfig, "")),
    {DynamicConfigString, ExtraParams} =
        case BucketType of
            membase ->
                {ok, DBDir} = ns_storage_conf:this_node_dbdir(),
                DBName = filename:join(DBDir, BucketName),
                CouchPort = ns_config:search_node_prop(Config, memcached, mccouch_port, 11213),
                NumVBuckets = proplists:get_value(num_vbuckets, BucketConfig),
                ok = filelib:ensure_dir(DBName),
                %% MemQuota is our per-node bucket memory limit
                CFG =
                    io_lib:format(
                      "ht_size=~B;ht_locks=~B;"
                      "tap_noop_interval=~B;max_txn_size=~B;"
                      "max_size=~B;"
                      "tap_keepalive=~B;dbname=~s;"
                      "allow_data_loss_during_shutdown=true;"
                      "backend=couchdb;couch_bucket=~s;couch_port=~B;max_vbuckets=~B",
                      [proplists:get_value(
                         ht_size, BucketConfig,
                         misc:getenv_int("MEMBASE_HT_SIZE", 3079)),
                       proplists:get_value(
                         ht_locks, BucketConfig,
                         misc:getenv_int("MEMBASE_HT_LOCKS", 5)),
                       proplists:get_value(
                         tap_noop_interval, BucketConfig,
                         misc:getenv_int("MEMBASE_TAP_NOOP_INTERVAL", 20)),
                       proplists:get_value(
                         max_txn_size, BucketConfig,
                         misc:getenv_int("MEMBASE_MAX_TXN_SIZE", 10000)),
                       MemQuota,
                       %% Five minutes, should be enough time for
                       %% ebucketmigrator to restart.
                       proplists:get_value(
                         tap_keepalive, BucketConfig,
                         misc:getenv_int("MEMBASE_TAP_KEEPALIVE", 300)),
                       DBName,
                       BucketName,
                       CouchPort,
                       NumVBuckets]),
                {CFG, {MemQuota, DBName}};
            memcached ->
                {io_lib:format("cache_size=~B", [MemQuota]),
                 MemQuota}
        end,
    ConfigString = lists:flatten([DynamicConfigString, $;, StaticConfigString,
                                  $;, ExtraConfigString]),
    {Engine, ConfigString, BucketType, ExtraParams}.

%% @doc Return {Username, Password} for a bucket.
-spec credentials(nonempty_string()) ->
                         {nonempty_string(), string()}.
credentials(Bucket) ->
    {ok, BucketConfig} = get_bucket(Bucket),
    {Bucket, proplists:get_value(sasl_password, BucketConfig, "")}.

-spec couchbase_bucket_exists(binary()) -> boolean().
couchbase_bucket_exists(Bucket) ->
    case get_bucket(binary_to_list(Bucket)) of
        {ok, Config} ->
            case proplists:get_value(type, Config) of
                membase -> true;
                _ -> false
            end;
        not_present ->
            false
    end.

get_bucket(Bucket) ->
    get_bucket(Bucket, ns_config:get()).

get_bucket(Bucket, Config) ->
    BucketConfigs = get_buckets(Config),
    case lists:keysearch(Bucket, 1, BucketConfigs) of
        {value, {_, BucketConfig}} ->
            {ok, BucketConfig};
        false -> not_present
    end.

maybe_get_bucket(BucketName, undefined) ->
    get_bucket(BucketName);
maybe_get_bucket(_, BucketConfig) ->
    {ok, BucketConfig}.

get_bucket_names() ->
    BucketConfigs = get_buckets(),
    proplists:get_keys(BucketConfigs).

get_bucket_names(Type) ->
    [Name || {Name, Config} <- get_buckets(),
             proplists:get_value(type, Config) == Type].

get_buckets() ->
    get_buckets(ns_config:get()).

get_buckets(Config) ->
    ns_config:search_prop(Config, buckets, configs, []).

live_bucket_nodes(Bucket) ->
    {ok, BucketConfig} = get_bucket(Bucket),
    Servers = proplists:get_value(servers, BucketConfig),
    LiveNodes = [node()|nodes()],
    [Node || Node <- Servers, lists:member(Node, LiveNodes) ].

%% returns bucket ram quota multiplied by number of nodes this bucket
%% resides on. I.e. gives amount of ram quota that will be used by
%% across the cluster for this bucket.
-spec ram_quota([{_,_}]) -> integer().
ram_quota(Bucket) ->
    case proplists:get_value(ram_quota, Bucket) of
        X when is_integer(X) ->
            X * length(proplists:get_value(servers, Bucket, []))
    end.

%% returns bucket ram quota for _single_ node. Each node will subtract
%% this much from it's node quota.
-spec raw_ram_quota([{_,_}]) -> integer().
raw_ram_quota(Bucket) ->
    case proplists:get_value(ram_quota, Bucket) of
        X when is_integer(X) ->
            X
    end.

-define(FS_HARD_NODES_NEEDED, 4).
-define(FS_FAILOVER_NEEDED, 3).
-define(FS_REBALANCE_NEEDED, 2).
-define(FS_SOFT_REBALANCE_NEEDED, 1).
-define(FS_OK, 0).

bucket_failover_safety(BucketConfig, LiveNodes) ->
    ReplicaNum = ns_bucket:num_replicas(BucketConfig),
    case ReplicaNum of
        %% if replica count for bucket is 0 we cannot failover at all
        0 -> {?FS_OK, ok};
        _ ->
            MinLiveCopies = min_live_copies(LiveNodes, BucketConfig),
            BucketNodes = proplists:get_value(servers, BucketConfig),
            BaseSafety =
                if
                    MinLiveCopies =:= undefined -> % janitor run pending
                        case LiveNodes of
                            [_,_|_] -> ?FS_OK;
                            _ -> ?FS_HARD_NODES_NEEDED
                        end;
                    MinLiveCopies =:= undefined orelse MinLiveCopies =< 1 ->
                        %% we cannot failover without losing data
                        %% is some of chain nodes are down ?
                        DownBucketNodes = lists:any(fun (N) -> not lists:member(N, LiveNodes) end,
                                                    BucketNodes),
                        if
                            DownBucketNodes ->
                                %% yes. User should bring them back or failover/replace them (and possibly add more)
                                ?FS_FAILOVER_NEEDED;
                            %% Can we replace missing chain nodes with other live nodes ?
                            LiveNodes =/= [] andalso tl(LiveNodes) =/= [] -> % length(LiveNodes) > 1, but more efficent
                                %% we're generally fault tolerant, just not balanced enough
                                ?FS_REBALANCE_NEEDED;
                            true ->
                                %% we have one (or 0) of live nodes, need at least one more to be fault tolerant
                                ?FS_HARD_NODES_NEEDED
                        end;
                    true ->
                        case ns_rebalancer:unbalanced(proplists:get_value(map, BucketConfig),
                                                      proplists:get_value(servers, BucketConfig)) of
                            true ->
                                ?FS_SOFT_REBALANCE_NEEDED;
                            _ ->
                                ?FS_OK
                        end
                end,
            ExtraSafety =
                if
                    length(LiveNodes) =< ReplicaNum andalso BaseSafety =/= ?FS_HARD_NODES_NEEDED ->
                        %% if we don't have enough nodes to put all replicas on
                        softNodesNeeded;
                    true ->
                        ok
                end,
            {BaseSafety, ExtraSafety}
    end.

failover_safety_rec(?FS_HARD_NODES_NEEDED, _ExtraSafety, _, _LiveNodes) -> {?FS_HARD_NODES_NEEDED, ok};
failover_safety_rec(BaseSafety, ExtraSafety, [], _LiveNodes) -> {BaseSafety, ExtraSafety};
failover_safety_rec(BaseSafety, ExtraSafety, [BucketConfig | RestConfigs], LiveNodes) ->
    {ThisBaseSafety, ThisExtraSafety} = bucket_failover_safety(BucketConfig, LiveNodes),
    NewBaseSafety = case BaseSafety < ThisBaseSafety of
                        true -> ThisBaseSafety;
                        _ -> BaseSafety
                    end,
    NewExtraSafety = if ThisExtraSafety =:= softNodesNeeded
                        orelse ExtraSafety =:= softNodesNeeded ->
                             softNodesNeeded;
                        true ->
                             ok
                     end,
    failover_safety_rec(NewBaseSafety, NewExtraSafety,
                        RestConfigs, LiveNodes).

-spec failover_warnings() -> [failoverNeeded | rebalanceNeeded | hardNodesNeeded | softNodesNeeded].
failover_warnings() ->
    LiveNodes = ns_cluster_membership:actual_active_nodes(),
    {BaseSafety0, ExtraSafety}
        = failover_safety_rec(?FS_OK, ok,
                              [C || {_, C} <- get_buckets(),
                                    membase =:= bucket_type(C)],
                              LiveNodes),
    BaseSafety = case BaseSafety0 of
                     ?FS_HARD_NODES_NEEDED -> hardNodesNeeded;
                     ?FS_FAILOVER_NEEDED -> failoverNeeded;
                     ?FS_REBALANCE_NEEDED -> rebalanceNeeded;
                     ?FS_SOFT_REBALANCE_NEEDED -> softRebalanceNeeded;
                     ?FS_OK -> ok
                 end,
    [S || S <- [BaseSafety, ExtraSafety], S =/= ok].


map_to_replicas(Map) ->
    map_to_replicas(Map, 0, []).

map_to_replicas([], _, Replicas) ->
    lists:append(Replicas);
map_to_replicas([Chain|Rest], V, Replicas) ->
    Pairs = [{Src, Dst, V}||{Src, Dst} <- misc:pairs(Chain),
                            Src /= undefined andalso Dst /= undefined],
    map_to_replicas(Rest, V+1, [Pairs|Replicas]).

%% returns _sorted_ list of vbuckets that are replicated from SrcNode
%% to DstNode according to given Map.
replicated_vbuckets(Map, SrcNode, DstNode) ->
    replicated_vbuckets_rec(Map, SrcNode, DstNode, 0).

replicated_vbuckets_rec([], _SrcNode, _DstNode, _Idx) -> [];
replicated_vbuckets_rec([Chain | RestChains], SrcNode, DstNode, Idx) ->
    RestResult = replicated_vbuckets_rec(RestChains, SrcNode, DstNode, Idx+1),
    case replicated_in_chain(Chain, SrcNode, DstNode) of
        true -> [Idx | RestResult];
        false -> RestResult
    end.

replicated_in_chain([SrcNode, DstNode | _], SrcNode, DstNode) ->
    true;
replicated_in_chain([_ | Rest], SrcNode, DstNode) ->
    replicated_in_chain(Rest, SrcNode, DstNode);
replicated_in_chain([], _SrcNode, _DstNode) ->
    false.

%% @doc Return the minimum number of live copies for all vbuckets.
-spec min_live_copies([node()], list()) -> non_neg_integer() | undefined.
min_live_copies(LiveNodes, Config) ->
    case proplists:get_value(map, Config) of
        undefined -> undefined;
        Map ->
            lists:foldl(
              fun (Chain, Min) ->
                      NumLiveCopies =
                          lists:foldl(
                            fun (Node, Acc) ->
                                    case lists:member(Node, LiveNodes) of
                                        true -> Acc + 1;
                                        false -> Acc
                                    end
                            end, 0, Chain),
                      erlang:min(Min, NumLiveCopies)
              end, length(hd(Map)), Map)
    end.

node_locator(BucketConfig) ->
    case proplists:get_value(type, BucketConfig) of
        membase ->
            vbucket;
        memcached ->
            ketama
    end.

-spec num_replicas([{_,_}]) -> integer().
num_replicas(Bucket) ->
    case proplists:get_value(num_replicas, Bucket) of
        X when is_integer(X) ->
            X
    end.

bucket_type(Bucket) ->
    proplists:get_value(type, Bucket).

auth_type(Bucket) ->
    proplists:get_value(auth_type, Bucket).

sasl_password(Bucket) ->
    proplists:get_value(sasl_password, Bucket, "").

moxi_port(Bucket) ->
    proplists:get_value(moxi_port, Bucket).

bucket_nodes(Bucket) ->
    proplists:get_value(servers, Bucket).

json_map_from_config(LocalAddr, BucketConfig) ->
    NumReplicas = num_replicas(BucketConfig),
    Config = ns_config:get(),
    NumReplicas = proplists:get_value(num_replicas, BucketConfig),
    EMap = proplists:get_value(map, BucketConfig, []),
    BucketNodes = proplists:get_value(servers, BucketConfig, []),
    ENodes0 = lists:delete(undefined, lists:usort(lists:append([BucketNodes |
                                                                EMap]))),
    ENodes = case lists:member(node(), ENodes0) of
                 true -> [node() | lists:delete(node(), ENodes0)];
                 false -> ENodes0
             end,
    Servers = lists:map(
                fun (ENode) ->
                        Port = ns_config:search_node_prop(ENode, Config,
                                                          memcached, port),
                        Host = case misc:node_name_host(ENode) of
                                   {_Name, "127.0.0.1"} -> LocalAddr;
                                   {_Name, H} -> H
                               end,
                        list_to_binary(Host ++ ":" ++ integer_to_list(Port))
                end, ENodes),
    {_, NodesToPositions0}
        = lists:foldl(fun (N, {Pos,Dict}) ->
                              {Pos+1, dict:store(N, Pos, Dict)}
                      end, {0, dict:new()}, ENodes),
    NodesToPositions = dict:store(undefined, -1, NodesToPositions0),
    Map = [[dict:fetch(N, NodesToPositions) || N <- Chain] || Chain <- EMap],
    FastForwardMapList =
        case proplists:get_value(fastForwardMap, BucketConfig) of
            undefined -> [];
            FFM ->
                [{vBucketMapForward,
                  [[dict:fetch(N, NodesToPositions) || N <- Chain]
                   || Chain <- FFM]}]
        end,
    {struct, [{hashAlgorithm, <<"CRC">>},
              {numReplicas, NumReplicas},
              {serverList, Servers},
              {vBucketMap, Map} |
              FastForwardMapList]}.

set_bucket_config(Bucket, NewConfig) ->
    update_bucket_config(Bucket, fun (_) -> NewConfig end).

%% Here's code snippet from bucket-engine.  We also disallow '.' &&
%% '..' which cause problems with browsers even when properly
%% escaped. See bug 953
%%
%% static bool has_valid_bucket_name(const char *n) {
%%     bool rv = strlen(n) > 0;
%%     for (; *n; n++) {
%%         rv &= isalpha(*n) || isdigit(*n) || *n == '.' || *n == '%' || *n == '_' || *n == '-';
%%     }
%%     return rv;
%% }
is_valid_bucket_name([]) -> false;
is_valid_bucket_name(".") -> false;
is_valid_bucket_name("..") -> false;
is_valid_bucket_name([Char | Rest]) ->
    case ($A =< Char andalso Char =< $Z)
        orelse ($a =< Char andalso Char =< $z)
        orelse ($0 =< Char andalso Char =< $9)
        orelse Char =:= $. orelse Char =:= $%
        orelse Char =:= $_ orelse Char =:= $- of
        true ->
            case Rest of
                [] -> true;
                _ -> is_valid_bucket_name(Rest)
            end;
        _ -> false
    end.

is_open_proxy_port(BucketName, Port) ->
    UsedPorts = lists:filter(fun (undefined) -> false;
                                 (_) -> true
                             end,
                             [proplists:get_value(moxi_port, Config)
                              || {Name, Config} <- get_buckets(),
                                 Name /= BucketName]),
    not lists:member(Port, UsedPorts).

is_port_free(BucketName, Port) ->
    is_port_free(BucketName, Port, ns_config:get()).

is_port_free(BucketName, Port, Config) ->
    Port =/= ns_config:search_node_prop(Config, memcached, port)
        andalso Port =/= ns_config:search_node_prop(Config, moxi, port)
        andalso Port =/= ns_config:search_node_prop(Config, memcached, mccouch_port, 11213)
        andalso Port =/= capi_utils:capi_port(node(), Config)
        andalso Port =/= proplists:get_value(port, menelaus_web:webconfig(Config))
        andalso is_open_proxy_port(BucketName, Port).

validate_bucket_config(BucketName, NewConfig) ->
    case is_valid_bucket_name(BucketName) of
        true ->
            Port = proplists:get_value(moxi_port, NewConfig),
            case is_port_free(BucketName, Port) of
                false ->
                    {error, {port_conflict, Port}};
                true ->
                    ok
            end;
        false ->
            {error, {invalid_bucket_name, BucketName}}
    end.

new_bucket_default_params(membase) ->
    [{type, membase},
     {num_vbuckets, misc:getenv_int("COUCHBASE_NUM_VBUCKETS", 256)},
     {num_replicas, 1},
     {ram_quota, 0},
     {servers, []}];
new_bucket_default_params(memcached) ->
    [{type, memcached},
     {num_vbuckets, 0},
     {num_replicas, 0},
     {servers, ns_cluster_membership:active_nodes()},
     {map, []},
     {ram_quota, 0}].

cleanup_bucket_props(Props) ->
    case proplists:get_value(auth_type, Props) of
        sasl -> lists:keydelete(moxi_port, 1, Props);
        none -> lists:keydelete(sasl_password, 1, Props)
    end.

create_bucket(BucketType, BucketName, NewConfig) ->
    case validate_bucket_config(BucketName, NewConfig) of
        ok ->
            MergedConfig0 =
                misc:update_proplist(new_bucket_default_params(BucketType),
                                     NewConfig),
            MergedConfig = cleanup_bucket_props(MergedConfig0),
            ns_config:update_sub_key(
              buckets, configs,
              fun (List) ->
                      case lists:keyfind(BucketName, 1, List) of
                          false -> ok;
                          Tuple ->
                              exit({already_exists, Tuple})
                      end,
                      [{BucketName, MergedConfig} | List]
              end),
            %% The janitor will handle creating the map.
            ok;
        E -> E
    end.

-spec delete_bucket(bucket_name()) -> ok | {exit, {not_found, bucket_name()}, any()}.
delete_bucket(BucketName) ->
    RV = ns_config:update_sub_key(buckets, configs,
                                  fun (List) ->
                                          case lists:keyfind(BucketName, 1, List) of
                                              false -> exit({not_found, BucketName});
                                              Tuple ->
                                                  lists:delete(Tuple, List)
                                          end
                                  end),
    case RV of
        ok -> ok;
        {exit, {not_found, _}, _} -> ok
    end,
    RV.

filter_ready_buckets(BucketInfos) ->
    lists:filter(fun ({_Name, PList}) ->
                         case proplists:get_value(servers, PList, []) of
                             [_|_] = List ->
                                 lists:member(node(), List);
                             _ -> false
                         end
                 end, BucketInfos).

%% Updates properties of bucket of given name and type.  Check of type
%% protects us from type change races in certain cases.
%%
%% If bucket with given name exists, but with different type, we
%% should return {exit, {not_found, _}, _}
update_bucket_props(Type, BucketName, Props) ->
    case lists:member(BucketName, get_bucket_names(Type)) of
        true ->
            update_bucket_props(BucketName, Props);
        false ->
            {exit, {not_found, BucketName}, []}
    end.

update_bucket_props(BucketName, Props) ->
    ns_config:update_sub_key(
      buckets, configs,
      fun (List) ->
              RV = misc:key_update(
                     BucketName, List,
                     fun (OldProps) ->
                             NewProps = lists:foldl(
                                          fun ({K, _V} = Tuple, Acc) ->
                                                  [Tuple | lists:keydelete(K, 1, Acc)]
                                          end, OldProps, Props),
                             cleanup_bucket_props(NewProps)
                     end),
              case RV of
                  false -> exit({not_found, BucketName});
                  _ -> ok
              end,
              RV
      end).

set_fast_forward_map(Bucket, Map) ->
    update_bucket_config(
      Bucket,
      fun (OldConfig) ->
              lists:keystore(fastForwardMap, 1, OldConfig,
                             {fastForwardMap, Map})
      end).

set_map(Bucket, Map) ->
    true = mb_map:is_valid(Map),
    update_bucket_config(
      Bucket,
      fun (OldConfig) ->
              lists:keystore(map, 1, OldConfig, {map, Map})
      end).

set_servers(Bucket, Servers) ->
    update_bucket_config(
      Bucket,
      fun (OldConfig) ->
              lists:keystore(servers, 1, OldConfig, {servers, Servers})
      end).

% Update the bucket config atomically.
update_bucket_config(Bucket, Fun) ->
    ok = ns_config:update_key(
           buckets,
           fun (List) ->
                   Buckets = proplists:get_value(configs, List, []),
                   OldConfig = proplists:get_value(Bucket, Buckets),
                   NewConfig = Fun(OldConfig),
                   NewBuckets = lists:keyreplace(Bucket, 1, Buckets, {Bucket, NewConfig}),
                   lists:keyreplace(configs, 1, List, {configs, NewBuckets})
           end).

%% returns true iff bucket with given names is membase bucket.
is_persistent(BucketName) ->
    {ok, BucketConfig} = get_bucket(BucketName),
    bucket_type(BucketConfig) =:= membase.

names_conflict(BucketNameA, BucketNameB) ->
    string:to_lower(BucketNameA) =:= string:to_lower(BucketNameB).

%% @doc Check if a bucket exists. Case insensitive.
name_conflict(BucketName) ->
    BucketNameLower = string:to_lower(BucketName),
    lists:any(fun ({Name, _}) -> BucketNameLower == string:to_lower(Name) end,
              get_buckets()).

node_bucket_names(Node, BucketsConfigs) ->
    [B || {B, C} <- BucketsConfigs,
          lists:member(Node, proplists:get_value(servers, C, []))].

node_bucket_names(Node) ->
    node_bucket_names(Node, get_buckets()).

<<<<<<< HEAD

%% All the vbuckets (active or replica) on a node
-spec all_node_vbuckets(term()) -> list(integer()).
all_node_vbuckets(BucketConfig) ->
    VBucketMap = couch_util:get_value(map, BucketConfig, []),
    Node = node(),
    [Ordinal-1 ||
        {Ordinal, VBuckets} <- misc:enumerate(VBucketMap),
        lists:member(Node, VBuckets)].

=======
config_to_map_options(Config) ->
    [{max_slaves, proplists:get_value(max_slaves, Config, 10)}].

update_vbucket_map_history(Map, Options) ->
    History = past_vbucket_maps(),
    SanifiedOptions = lists:ukeysort(1, lists:keydelete(maps_history, 1, Options)),
    NewEntry = {Map, SanifiedOptions},
    History2 = case lists:member(NewEntry, History) of
                   true ->
                       History;
                   false ->
                       History1 = [NewEntry | History],
                       case length(History1) > 10 of
                           true -> lists:sublist(History1, 10);
                           false -> History1
                       end
               end,
    ns_config:set(vbucket_map_history, History2).

past_vbucket_maps() ->
    case ns_config:search(vbucket_map_history) of
        {value, V} -> V;
        false -> []
    end.
>>>>>>> 30f79e9b
%%
%% Internal functions
%%

%%
%% Tests
%%

min_live_copies_test() ->
    ?assertEqual(min_live_copies([node1], []), undefined),
    ?assertEqual(min_live_copies([node1], [{map, undefined}]), undefined),
    Map1 = [[node1, node2], [node2, node1]],
    ?assertEqual(2, min_live_copies([node1, node2], [{map, Map1}])),
    ?assertEqual(1, min_live_copies([node1], [{map, Map1}])),
    ?assertEqual(0, min_live_copies([node3], [{map, Map1}])),
    Map2 = [[undefined, node2], [node2, node1]],
    ?assertEqual(1, min_live_copies([node1, node2], [{map, Map2}])),
    ?assertEqual(0, min_live_copies([node1, node3], [{map, Map2}])).<|MERGE_RESOLUTION|>--- conflicted
+++ resolved
@@ -60,13 +60,10 @@
          update_bucket_props/3,
          node_bucket_names/2,
          node_bucket_names/1,
-<<<<<<< HEAD
-         all_node_vbuckets/1]).
-=======
+         all_node_vbuckets/1,
          update_vbucket_map_history/2,
          past_vbucket_maps/0,
          config_to_map_options/1]).
->>>>>>> 30f79e9b
 
 
 %%%===================================================================
@@ -649,7 +646,6 @@
 node_bucket_names(Node) ->
     node_bucket_names(Node, get_buckets()).
 
-<<<<<<< HEAD
 
 %% All the vbuckets (active or replica) on a node
 -spec all_node_vbuckets(term()) -> list(integer()).
@@ -660,7 +656,6 @@
         {Ordinal, VBuckets} <- misc:enumerate(VBucketMap),
         lists:member(Node, VBuckets)].
 
-=======
 config_to_map_options(Config) ->
     [{max_slaves, proplists:get_value(max_slaves, Config, 10)}].
 
@@ -685,7 +680,7 @@
         {value, V} -> V;
         false -> []
     end.
->>>>>>> 30f79e9b
+
 %%
 %% Internal functions
 %%
