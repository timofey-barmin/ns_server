--- conflicted
+++ resolved
@@ -30,7 +30,6 @@
 eval_string_multi(String, Nodes, Timeout) ->
     rpc:call(Nodes, ns_server_testrunner_api, eval_string, String, Timeout).
 
-<<<<<<< HEAD
 get_active_vbuckets(Bucket) ->
     {ok, BucketConfig} = ns_bucket:get_bucket(Bucket),
     VBucketMap = couch_util:get_value(map, BucketConfig, []),
@@ -65,7 +64,6 @@
                Error ->
                    process_memcached_error_response(Error)
            end}.
-=======
+
 grab_all_xdcr_checkpoints(BucketName, Timeout) ->
-    {json, {struct, capi_utils:capture_local_master_docs(BucketName, Timeout)}}.
->>>>>>> b9967202
+    {json, {struct, capi_utils:capture_local_master_docs(BucketName, Timeout)}}.