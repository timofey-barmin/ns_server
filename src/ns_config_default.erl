%% @author Northscale <info@northscale.com>
%% @copyright 2009 NorthScale, Inc.
%%
%% Licensed under the Apache License, Version 2.0 (the "License");
%% you may not use this file except in compliance with the License.
%% You may obtain a copy of the License at
%%
%%      http://www.apache.org/licenses/LICENSE-2.0
%%
%% Unless required by applicable law or agreed to in writing, software
%% distributed under the License is distributed on an "AS IS" BASIS,
%% WITHOUT WARRANTIES OR CONDITIONS OF ANY KIND, either express or implied.
%% See the License for the specific language governing permissions and
%% limitations under the License.
%%
-module(ns_config_default).

-include("ns_common.hrl").

-include_lib("eunit/include/eunit.hrl").

-export([default/0, upgrade_config/1, get_current_version/0]).

-define(ISASL_PW, "isasl.pw").
-define(NS_LOG, "ns_log").

get_current_version() ->
<<<<<<< HEAD
    {3,0,99}.
=======
    {3,0,2}.

% Allow all keys to be mergable.

mergable(ListOfKVLists) ->
    lists:usort(lists:flatmap(fun keys/1, ListOfKVLists)).

keys(KVLists) ->
    lists:flatmap(fun (KVList) ->
                          [K || {K,_} <- KVList]
                  end, KVLists).
>>>>>>> 4fca63c8

ensure_data_dir() ->
    RawDir = path_config:component_path(data),
    filelib:ensure_dir(RawDir),
    file:make_dir(RawDir),
    RawDir.

get_data_dir() ->
    RawDir = path_config:component_path(data),
    case misc:realpath(RawDir, "/") of
        {ok, X} -> X;
        _ -> RawDir
    end.

detect_enterprise_version(NsServerVersion) ->
    case re:run(NsServerVersion, <<"-enterprise$">>) of
        nomatch ->
            false;
        _ ->
            true
    end.

%% dialyzer proves that statically and complains about impossible code
%% path if I use ?assert... Sucker
detect_enterprise_version_test() ->
    true = detect_enterprise_version(<<"1.8.0r-9-ga083a1e-enterprise">>),
    true = not detect_enterprise_version(<<"1.8.0r-9-ga083a1e-comm">>).

is_forced_enterprise() ->
    case os:getenv("FORCE_ENTERPRISE") of
        false ->
            false;
        "0" ->
            false;
        _ ->
            true
    end.

init_is_enterprise() ->
    MaybeNsServerVersion =
        [V || {ns_server, _, V} <- application:loaded_applications()],
    case lists:any(fun (V) -> detect_enterprise_version(V) end, MaybeNsServerVersion) of
        true ->
            true;
        _ ->
            is_forced_enterprise()
    end.

default() ->
    ensure_data_dir(),
    DataDir = get_data_dir(),
    InitQuota = case memsup:get_memory_data() of
                    {_, _, _} = MemData ->
                        ns_storage_conf:default_memory_quota(MemData);
                    _ -> undefined
                end,

    PortMeta = case application:get_env(rest_port) of
                   {ok, _Port} -> local;
                   undefined -> global
               end,

    RawLogDir = path_config:component_path(data, "logs"),
    filelib:ensure_dir(RawLogDir),
    file:make_dir(RawLogDir),

    IsEnterprise = init_is_enterprise(),

    [{directory, path_config:component_path(data, "config")},
     {{node, node(), is_enterprise}, IsEnterprise},
     {index_aware_rebalance_disabled, false},
     {max_bucket_count, 10},
     {autocompaction, [{database_fragmentation_threshold, {30, undefined}},
                       {view_fragmentation_threshold, {30, undefined}}]},
     {set_view_update_daemon,
      [{update_interval, 5000},
       {update_min_changes, 5000},
       {replica_update_min_changes, 5000}]},
     {{node, node(), compaction_daemon}, [{check_interval, 30},
                                          {min_file_size, 131072}]},
     {nodes_wanted, [node()]},
     {{node, node(), membership}, active},
     %% In general, the value in these key-value pairs are property lists,
     %% like [{prop_atom1, value1}, {prop_atom2, value2}].
     %%
     %% See the proplists erlang module.
     %%
     %% A change to any of these rest properties probably means a restart of
     %% mochiweb is needed.
     %%
     %% Modifiers: menelaus REST API
     %% Listeners: some menelaus module that configures/reconfigures mochiweb
     {rest,
      [{port, 8091}]},

     {{couchdb, max_parallel_indexers}, 4},
     {{couchdb, max_parallel_replica_indexers}, 2},

     {{node, node(), rest},
      [{port, misc:get_env_default(rest_port, 8091)}, % Port number of the REST admin API and UI.
       {port_meta, PortMeta}]},

     {{node, node(), ssl_rest_port},
      case IsEnterprise of
          true -> misc:get_env_default(ssl_rest_port, 18091);
          _ -> undefined
      end},

     {{node, node(), capi_port},
      misc:get_env_default(capi_port, 8092)},

     {{node, node(), ssl_capi_port},
      case IsEnterprise of
          true -> misc:get_env_default(ssl_capi_port, 18092);
          _ -> undefined
      end},

     {{node, node(), query_port},
      misc:get_env_default(query_port, 8093)},

     {{node, node(), ssl_proxy_downstream_port},
      case IsEnterprise of
          true -> misc:get_env_default(ssl_proxy_downstream_port, 11214);
          _ -> undefined
      end},

     {{node, node(), ssl_proxy_upstream_port},
      case IsEnterprise of
          true -> misc:get_env_default(ssl_proxy_upstream_port, 11215);
          _ -> undefined
      end},

     %% pre 3.0 format:
     %% {rest_creds, [{creds, [{"user", [{password, "password"}]},
     %%                        {"admin", [{password, "admin"}]}]}
     %% An empty list means no login/password auth check.

     %% for 3.0 clusters:
     %% {rest_creds, {User, {password, {Salt, Mac}}}}
     %% {rest_creds, null} means no login/password auth check.
     %% read_only_user_creds has the same format
     {rest_creds, [{creds, []}
                  ]},
     {remote_clusters, []},
     {{node, node(), isasl}, [{path, filename:join(DataDir, ?ISASL_PW)}]},

     {memcached,
      [{maxconn, 30000},
       {dedicated_port_maxconn, 5000},
       {verbosity, 0}]},

     %% Memcached config
     {{node, node(), memcached},
      [{port, misc:get_env_default(memcached_port, 11210)},
       {dedicated_port, misc:get_env_default(memcached_dedicated_port, 11209)},
       {ssl_port, case IsEnterprise of
                      true -> misc:get_env_default(memcached_ssl_port, 11207);
                      _ -> undefined
                  end},
       {admin_user, "_admin"},
       %% Note that this is not actually the password that is being used; as
       %% part of upgrading config from 2.2 to 2.3 version it's replaced by
       %% unique per-node password. I didn't put it here because default()
       %% supposed to be a pure function.
       {admin_pass, ""},
       {bucket_engine, path_config:component_path(lib, "memcached/bucket_engine.so")},
       {engines,
        [{membase,
          [{engine, path_config:component_path(lib, "memcached/ep.so")},
           {static_config_string,
            "failpartialwarmup=false"}]},
         {memcached,
          [{engine,
            path_config:component_path(lib, "memcached/default_engine.so")},
           {static_config_string, "vb0=true"}]}]},
       {config_path, path_config:default_memcached_config_path()},
       {log_path, path_config:component_path(data, "logs")},
       %% Prefix of the log files within the log path that should be rotated.
       {log_prefix, "memcached.log"},
       %% Number of recent log files to retain.
       {log_generations, 20},
       %% how big log file needs to grow before memcached starts using
       %% next file
       {log_cyclesize, 1024*1024*10},
       %% flush interval of memcached's logger in seconds
       {log_sleeptime, 19},
       %% Milliseconds between log rotation runs.
       {log_rotation_period, 39003}]},

     {{node, node(), memcached_config},
      {[
        {interfaces,
         {ns_ports_setup, omit_missing_mcd_ports,
          [
           {[{host, <<"*">>},
             {port, port},
             {maxconn, maxconn}]},

           {[{host, <<"*">>},
             {port, dedicated_port},
             {maxconn, dedicated_port_maxconn}]},

           {[{host, <<"*">>},
             {port, ssl_port},
             {maxconn, maxconn},
             {ssl, {[{key, list_to_binary(ns_ssl_services_setup:memcached_key_path())},
                     {cert, list_to_binary(ns_ssl_services_setup:memcached_cert_path())}]}}]}
          ]}},

        {extensions,
         [
          {[{module, list_to_binary(
                       path_config:component_path(lib,
                                                  "memcached/stdin_term_handler.so"))},
            {config, <<"">>}]},

          {[{module, list_to_binary(
                       path_config:component_path(lib, "memcached/file_logger.so"))},
            {config, {"cyclesize=~B;sleeptime=~B;filename=~s/~s",
                      [log_cyclesize, log_sleeptime, log_path, log_prefix]}}]}
         ]},

        {engine,
         {[{module, list_to_binary(
                      path_config:component_path(lib, "memcached/bucket_engine.so"))},
           {config, {"admin=~s;default_bucket_name=default;auto_create=false",
                     [admin_user]}}]}},

        {verbosity, verbosity}
       ]}},

     {memory_quota, InitQuota},

     {buckets, [{configs, []}]},

     %% Moxi config. This is
     %% per-node so command
     %% line override
     %% doesn't propagate
     {{node, node(), moxi}, [{port, misc:get_env_default(moxi_port, 11211)},
                             {verbosity, ""}
                            ]},

     %% Note that we currently assume the ports are available
     %% across all servers in the cluster.
     %%
     %% This is a classic "should" key, where ns_port_sup needs
     %% to try to start child processes.  If it fails, it should ns_log errors.
     {{node, node(), port_servers},
      [{moxi, path_config:component_path(bin, "moxi"),
        ["-Z", {"port_listen=~B,default_bucket_name=default,downstream_max=1024,downstream_conn_max=4,"
                "connect_max_errors=5,connect_retry_interval=30000,"
                "connect_timeout=400,"
                "auth_timeout=100,cycle=200,"
                "downstream_conn_queue_timeout=200,"
                "downstream_timeout=5000,wait_queue_timeout=200",
                [port]},
         "-z", {"url=http://127.0.0.1:~B/pools/default/saslBucketsStreaming",
                [{misc, this_node_rest_port, []}]},
         "-p", "0",
         "-Y", "y",
         "-O", "stderr",
         {"~s", [verbosity]}
        ],
        [{env, [{"EVENT_NOSELECT", "1"},
                {"MOXI_SASL_PLAIN_USR", {"~s", [{ns_moxi_sup, rest_user, []}]}},
                {"MOXI_SASL_PLAIN_PWD", {"~s", [{ns_moxi_sup, rest_pass, []}]}}
               ]},
         use_stdio, exit_status,
         port_server_send_eol,
         stderr_to_stdout,
         stream]
       },
       {memcached, path_config:component_path(bin, "memcached"),
        ["-C", {"~s", [{memcached, config_path}]}],
        [{env, [{"EVENT_NOSELECT", "1"},
                %% NOTE: bucket engine keeps this number of top keys
                %% per top-keys-shard. And number of shards is hard-coded to 8
                %%
                %% So with previous setting of 100 we actually got 800
                %% top keys every time. Even if we need just 10.
                %%
                %% See hot_keys_keeper.erl TOP_KEYS_NUMBER constant
                %%
                %% Because of that heavy sharding we cannot ask for
                %% very small number, which would defeat usefulness
                %% LRU-based top-key maintenance in memcached. 5 seems
                %% not too small number which means that we'll deal
                %% with 40 top keys.
                {"MEMCACHED_TOP_KEYS", "5"},
                {"ISASL_PWFILE", {"~s", [{isasl, path}]}}]},
         use_stdio,
         stderr_to_stdout, exit_status,
         port_server_send_eol,
         port_server_dont_start,
         stream]
       }]
     },

     {{node, node(), ns_log}, [{filename, filename:join(DataDir, ?NS_LOG)}]},

                                                % Modifiers: menelaus
                                                % Listeners: ? possibly ns_log
     {email_alerts,
      [{recipients, ["root@localhost"]},
       {sender, "couchbase@localhost"},
       {enabled, false},
       {email_server, [{user, ""},
                       {pass, ""},
                       {host, "localhost"},
                       {port, 25},
                       {encrypt, false}]},
       {alerts, [auto_failover_node,auto_failover_maximum_reached,
                 auto_failover_other_nodes_down,auto_failover_cluster_too_small,ip,
                 disk,overhead,ep_oom_errors,ep_item_commit_failed]}
      ]},
     {alert_limits, [
       %% Maximum percentage of overhead compared to max bucket size (%)
       {max_overhead_perc, 50},
       %% Maximum disk usage before warning (%)
       {max_disk_used, 90}
      ]},
     {replication, [{enabled, true}]},
     {auto_failover_cfg, [{enabled, false},
                          % timeout is the time (in seconds) a node needs to be
                          % down before it is automatically faileovered
                          {timeout, 120},
                          % max_nodes is the maximum number of nodes that may be
                          % automatically failovered
                          {max_nodes, 1},
                          % count is the number of nodes that were auto-failovered
                          {count, 0}]},

     %% everything is unlimited by default
     {{request_limit, rest}, undefined},
     {{request_limit, capi}, undefined},
     {drop_request_memory_threshold_mib, undefined},
     {replication_topology, star}].

%% Recursively replace all strings in a hierarchy that start
%% with a given Prefix with a ReplacementPrefix.  For example,
%% use it like: prefix_replace("/opt/membase/bin", "/opt/couchbase/bin", ConfigKVItem).
prefix_replace(Prefix, ReplacementPrefix, L) when is_list(L) ->
    case lists:prefix(Prefix, L) of
         true  -> ReplacementPrefix ++ lists:nthtail(length(Prefix), L);
         false -> lists:map(fun (X) ->
                                prefix_replace(Prefix, ReplacementPrefix, X)
                            end,
                            L)
    end;
prefix_replace(Prefix, ReplacementPrefix, T) when is_tuple(T) ->
    list_to_tuple(prefix_replace(Prefix, ReplacementPrefix, tuple_to_list(T)));
prefix_replace(_Prefix, _ReplacementPrefix, X) -> X.

%% returns list of changes to config to upgrade it to current version.
%% This will be invoked repeatedly by ns_config until list is empty.
%%
%% NOTE: API-wise we could return new config but that would require us
%% to handle vclock updates
-spec upgrade_config([[{term(), term()}]]) -> [{set, term(), term()}].
upgrade_config(Config) ->
    CurrentVersion = get_current_version(),
    case ns_config:search_node(node(), Config, config_version) of
        {value, CurrentVersion} ->
            [];
        false ->
            [{set, {node, node(), config_version}, {1,7,1}} |
             upgrade_config_from_1_7_to_1_7_1()];
        {value, {1,7,1}} ->
            [{set, {node, node(), config_version}, {1,7,2}} |
             upgrade_config_from_1_7_1_to_1_7_2(Config)];
        {value, {1,7,2}} ->
            [{set, {node, node(), config_version}, {1,8,0}} |
             upgrade_config_from_1_7_2_to_1_8_0(Config)];
        {value, {1,8,0}} ->
            [{set, {node, node(), config_version}, {1,8,1}} |
             upgrade_config_from_1_8_0_to_1_8_1(Config)];
        {value, {1,8,1}} ->
            [{set, {node, node(), config_version}, {2,0}} |
             upgrade_config_from_1_8_1_to_2_0(Config)];
        {value, {2,0}} ->
            [{set, {node, node(), config_version}, {2,2,0}} |
             upgrade_config_from_2_0_to_2_2_0(Config)];
        {value, {2,2,0}} ->
            [{set, {node, node(), config_version}, {2,3,0}} |
             upgrade_config_from_2_2_0_to_2_3_0(Config)];
        {value, {2,3,0}} ->
            [{set, {node, node(), config_version}, {3,0}} |
             upgrade_config_from_2_3_0_to_3_0(Config)];
        {value, {3,0}} ->
<<<<<<< HEAD
            [{set, {node, node(), config_version}, {3,0,1}} |
             upgrade_config_from_3_0_to_3_0_1(Config)];
        {value, {3,0,1}} ->
            [{set, {node, node(), config_version}, {3,0,99}} |
             upgrade_config_from_3_0_1_to_3_0_99(Config)]
=======
            [{set, {node, node(), config_version}, {3,0,2}} |
             upgrade_config_from_3_0_to_3_0_2(Config)]
>>>>>>> 4fca63c8
    end.

upgrade_config_from_1_7_to_1_7_1() ->
    ?log_info("Upgrading config from 1.7 to 1.7.1"),
    DefaultConfig = default(),
    do_upgrade_config_from_1_7_to_1_7_1(DefaultConfig).

do_upgrade_config_from_1_7_to_1_7_1(DefaultConfig) ->
    {email_alerts, Alerts} = lists:keyfind(email_alerts, 1, DefaultConfig),
    {auto_failover_cfg, AutoFailover} = lists:keyfind(auto_failover_cfg, 1, DefaultConfig),
    [{set, email_alerts, Alerts},
     {set, auto_failover_cfg, AutoFailover}].

upgrade_config_from_1_7_1_to_1_7_2(Config) ->
    ?log_info("Upgrading config from 1.7.1 to 1.7.2"),
    DefaultConfig = default(),
    do_upgrade_config_from_1_7_1_to_1_7_2(Config, DefaultConfig).

do_upgrade_config_from_1_7_1_to_1_7_2(Config, DefaultConfig) ->
    RestConfig = case ns_config:search_node(Config, rest) of
                     false -> [];
                     {value, RestConfigX} -> RestConfigX
                 end,

    NeedRestUpgrade = lists:keysearch(port_meta, 1, RestConfig) =:= false,
    case NeedRestUpgrade of
        true -> do_upgrade_rest_port_config_from_1_7_1_to_1_7_2(Config, DefaultConfig);
        _ -> []
    end.

do_upgrade_rest_port_config_from_1_7_1_to_1_7_2(Config, DefaultConfig) ->
    Node = node(),
    NodesWanted = case ns_config:search(Config, nodes_wanted) of
                      {value, Nodes} -> lists:usort(Nodes);
                      false -> []
                  end,

    RestPorts = lists:map(
                  fun (N) ->
                          misc:node_rest_port(Config, N)
                  end,
                  NodesWanted),

    {rest, DefaultRest} = lists:keyfind(rest, 1, DefaultConfig),
    {{node, Node, rest}, DefaultNodeRest} =
        lists:keyfind({node, node(), rest}, 1, DefaultConfig),

    {RestChangeValue, NodeRestChangeValue} =
        case lists:usort(RestPorts) of
            [] ->
                ?log_debug("Setting global and node rest port to default"),
                {DefaultRest, DefaultNodeRest};
            [Port] ->
                ?log_debug("Setting global and per-node rest port to ~p", [Port]),
                {[{port, Port}], [{port, Port}, {port_meta, global}]};
            _ ->
                ?log_debug("Setting global rest port to default "
                           "but keeping per node value "),
                OurPort = ns_config:search_node_prop(Node, Config, rest, port),
                {DefaultRest, [{port, OurPort}, {port_meta, local}]}
        end,

    RestChange = [{set, rest, RestChangeValue}],
    NodeRestChange = [{set, {node, Node, rest}, NodeRestChangeValue}],

    RestChange ++ NodeRestChange.

upgrade_config_from_1_7_2_to_1_8_0(Config) ->
    ?log_info("Upgrading config from 1.7.2 to 1.8.0"),
    DefaultConfig = default(),
    do_upgrade_config_from_1_7_2_to_1_8_0(Config, DefaultConfig).

do_upgrade_config_from_1_7_2_to_1_8_0(Config, DefaultConfig) ->
    ReplaceAllPrefixes =
        fun (V) ->
                V2 = prefix_replace("/opt/membase/bin/",
                                    "/opt/couchbase/bin/", V),
                V3 = prefix_replace("/opt/membase/lib/",
                                    "/opt/couchbase/lib/", V2),
                prefix_replace("/opt/membase/etc/", "/opt/couchbase/etc/", V3)
        end,

    %% Note that port_servers value does not contain prefixes that we *don't*
    %% want to replace. This means that we can just take the value from
    %% default config.
    %%
    %% Additionally this enables moxi rest_port fix for the nodes being
    %% updated from previous versions.
    Key = {node, node(), port_servers},
    {Key, DefaultPortServers} = lists:keyfind(Key, 1, DefaultConfig),
    Results = [{set, Key, DefaultPortServers}],

    lists:foldl(
      fun ({_K, false}, Acc) -> Acc;
          ({K, {value, V}}, Acc) ->
              V1 = ReplaceAllPrefixes(V),
              case V =:= V1 of
                  true -> Acc;
                  false -> [{set, K, V1} | Acc]
              end
      end,
      Results,
      [{{node, node(), memcached}, ns_config:search_node(Config, memcached)}]).

upgrade_config_from_1_8_0_to_1_8_1(Config) ->
    ?log_info("Upgrading config from 1.8.0 to 1.8.1"),

    DefaultConfig = default(),
    do_upgrade_config_from_1_8_0_to_1_8_1(Config, DefaultConfig).

do_upgrade_config_from_1_8_0_to_1_8_1(Config, DefaultConfig) ->
    update_binaries_cfg_pathes_and_add_dedicated_port(Config, DefaultConfig).

update_binaries_cfg_pathes_and_add_dedicated_port(Config, DefaultConfig) ->
    FullReplacements =
        [{set, FullK, V} || {{node, N, K} = FullK, V} <- DefaultConfig,
                        N =:= node(),
                        lists:member(K, [port_servers, isasl, ns_log])],
    McdKey = {node, node(), memcached},
    {value, McdConfig} = ns_config:search_node(Config, memcached),
    StrippedMcdConfig = [Pair || {K, _} = Pair <- McdConfig,
                                 not lists:member(K, [bucket_engine, engines])],
    DedicatedPort = ns_config:search_node_prop(node(), [DefaultConfig], memcached, dedicated_port),
    true = (DedicatedPort =/= undefined),
    {_, DefaultMcdConfig} = lists:keyfind(McdKey, 1, DefaultConfig),
    {_,_} = BucketEnginePair = lists:keyfind(bucket_engine, 1, DefaultMcdConfig),
    {_,_} = EnginesPair = lists:keyfind(engines, 1, DefaultMcdConfig),
    [{set, McdKey, [{dedicated_port, DedicatedPort},
                    BucketEnginePair,
                    EnginesPair
                    | StrippedMcdConfig]}
     | FullReplacements].

upgrade_config_from_1_8_1_to_2_0(Config) ->
    ?log_info("Upgrading config from 1.8.1 to 2.0", []),
    DefaultConfig = default(),
    do_upgrade_config_from_1_8_1_to_2_0(Config, DefaultConfig).

do_upgrade_config_from_1_8_1_to_2_0(Config, DefaultConfig) ->
    MaybeCapiPort = case ns_config:search(Config, {node, node(), capi_port}) of
                        false ->
                            {_, DefaultCapiPort} = lists:keyfind({node, node(), capi_port}, 1, DefaultConfig),
                            [{set, {node, node(), capi_port}, DefaultCapiPort}];
                        _ ->
                            []
                    end,
    MaybeAutoCompaction = case ns_config:search(Config, autocompaction) of
                              {value, _} -> [];
                              false ->
                                  {_, AutoCompactionV} = lists:keyfind(autocompaction, 1, DefaultConfig),
                                  [{set, autocompaction, AutoCompactionV}]
                          end,
    MaybeRemoteClusters = case ns_config:search(Config, remote_clusters) of
                              {value, _} -> [];
                              false ->
                                  {_, RemoteClustersV} = lists:keyfind(remote_clusters, 1, DefaultConfig),
                                  [{set, remote_clusters, RemoteClustersV}]
                          end,

    MaybeCompactionDaemon = case ns_config:search(Config, {node, node(), compaction_daemon}) of
                                {value, _} ->
                                    [];
                                false ->
                                    {_, CompactionDaemonSettings} = lists:keyfind({node, node(), compaction_daemon},
                                                                                  1, DefaultConfig),
                                    [{set, {node, node(), compaction_daemon}, CompactionDaemonSettings}]
                            end,

    MaybeCapiPort ++
        MaybeAutoCompaction ++
        MaybeRemoteClusters ++
        MaybeCompactionDaemon ++
        maybe_upgrade_engines_add_mccouch_port_log_params(Config, DefaultConfig).

maybe_upgrade_engines_add_mccouch_port_log_params(Config, DefaultConfig) ->
    McdKey = {node, node(), memcached},

    {value, McdConfig} = ns_config:search(Config, McdKey),
    {value, DefaultMcdConfig} = ns_config:search([DefaultConfig], McdKey),

    NewOrUpdatedParams =
        lists:filter(
          fun ({Key, _Value}) ->
                  lists:member(Key, [log_path, log_prefix, log_generations,
                                     log_cyclesize, log_sleeptime,
                                     log_rotation_period,
                                     engines])
          end, DefaultMcdConfig),

    StrippedMcdConfig =
        lists:filter(
          fun ({Key, _Value}) ->
                  not lists:keymember(Key, 1, NewOrUpdatedParams)
          end, McdConfig),

    PortServersKey = {node, node(), port_servers},
    {value, DefaultPortServers} = ns_config:search([DefaultConfig], PortServersKey),

    [{set, McdKey, NewOrUpdatedParams ++ StrippedMcdConfig},
     {set, PortServersKey, DefaultPortServers}].

upgrade_config_from_2_0_to_2_2_0(Config) ->
    ?log_info("Upgrading config from 2.0 to 2.2.0", []),
    DefaultConfig = default(),
    DataDir = get_data_dir(),
    do_upgrade_files_from_2_0_to_2_2_0(DataDir),
    do_upgrade_config_from_2_0_to_2_2_0(Config, DefaultConfig, DataDir).

upgrade_config_from_2_2_0_to_2_3_0(Config) ->
    ?log_info("Upgrading config from 2.2.0 to 2.3.0"),
    {value, MemcachedConfig} = ns_config:search(Config, {node, node(), memcached}),
    MemcachedConfig1 = lists:keystore(log_generations, 1, MemcachedConfig,
                                      {log_generations, 20}),
    MemcachedConfig2 = lists:keystore(log_cyclesize, 1, MemcachedConfig1,
                                      {log_cyclesize, 1024*1024*10}),

    UUID = binary_to_list(couch_uuids:random()),
    MemcachedConfig3 = lists:keystore(admin_pass, 1, MemcachedConfig2,
                                      {admin_pass, UUID}),

    [{set, {node, node(), memcached}, MemcachedConfig3}].

upgrade_config_from_2_3_0_to_3_0(Config) ->
    ?log_info("Upgrading config from 2.3.0 to 3.0"),
    DefaultConfig = default(),
    do_upgrade_config_from_2_3_0_to_3_0(Config, DefaultConfig).

do_upgrade_config_from_2_3_0_to_3_0(Config, DefaultConfig) ->
    PortServersKey = {node, node(), port_servers},
    {value, DefaultPortServers} = ns_config:search([DefaultConfig], PortServersKey),

    McdConfigKey = {node, node(), memcached_config},
    {value, DefaultMcdConfig} = ns_config:search([DefaultConfig], McdConfigKey),

    upgrade_memcached_ssl_port_and_verbosity(Config, DefaultConfig) ++
        [{set, PortServersKey, DefaultPortServers},
         {set, McdConfigKey, DefaultMcdConfig}].

%% NOTE: verbosity part actually doesn't work anymore because default
%% memcached config doesn't have verbosity field anymore
upgrade_memcached_ssl_port_and_verbosity(Config, DefaultConfig) ->
    McdKey = {node, node(), memcached},

    {value, McdConfig} = ns_config:search(Config, McdKey),
    {value, DefaultMcdConfig} = ns_config:search([DefaultConfig], McdKey),

    NewOrUpdatedParams =
        lists:filter(
          fun ({Key, _Value}) ->
                  lists:member(Key, [ssl_port, verbosity])
          end, DefaultMcdConfig),

    StrippedMcdConfig =
        lists:filter(
          fun ({Key, _Value}) ->
                  not lists:keymember(Key, 1, NewOrUpdatedParams)
          end, McdConfig),

    [{set, McdKey, NewOrUpdatedParams ++ StrippedMcdConfig}].

upgrade_config_from_3_0_to_3_0_2(Config) ->
    ?log_info("Upgrading config from 3.0 to 3.0.2"),
    DefaultConfig = default(),
    do_upgrade_config_from_3_0_to_3_0_2(Config, DefaultConfig).

do_upgrade_config_from_3_0_to_3_0_2(Config, DefaultConfig) ->
    McdKey = {node, node(), memcached},
    {value, DefaultMcdConfig} = ns_config:search([DefaultConfig], McdKey),
    {value, CurrentMcdConfig} = ns_config:search(Config, McdKey),
    EnginesTuple = {engines, _} = lists:keyfind(engines, 1, DefaultMcdConfig),
    NewMcdConfig = lists:keystore(engines, 1, CurrentMcdConfig, EnginesTuple),

    %% MB-12655: we 'upgrade' all per node keys of this node to include vclock.
    %%
    %% NOTE: that on brand new installations of 3.0+ we already force
    %% all per-node keys to have vclocks as part of work on
    %% MB-10254. At the time of this writing it is done as part of
    %% ns_config initialization
    PerNodeKeyTouchings = [{set, K, V}
                           || {{node, N, KN} = K, V} <- ns_config:get_kv_list_with_config(Config),
                              N =:= node(),
                              KN =/= config_version,
                              KN =/= memcached],

    [{set, McdKey, NewMcdConfig} | PerNodeKeyTouchings].

upgrade_config_from_3_0_1_to_3_0_99(Config) ->
    ?log_info("Upgrading config from 3.0.1 to 3.0.99"),
    DefaultConfig = default(),
    do_upgrade_config_from_3_0_1_to_3_0_99(Config, DefaultConfig).

do_upgrade_config_from_3_0_1_to_3_0_99(Config, DefaultConfig) ->
    McdKey = {node, node(), memcached},
    JTKey = {node, node(), memcached_config},
    PortServersKey = {node, node(), port_servers},
    {value, DefaultMcdConfig} = ns_config:search([DefaultConfig], McdKey),
    {value, DefaultJsonTemplateConfig} = ns_config:search([DefaultConfig], JTKey),
    {value, DefaultPortServers} = ns_config:search([DefaultConfig], PortServersKey),
    {value, CurrentMcdConfig} = ns_config:search(Config, McdKey),
    EnginesTuple = {engines, _} = lists:keyfind(engines, 1, DefaultMcdConfig),
    ConfigPathTuple = {config_path, _} = lists:keyfind(config_path, 1, DefaultMcdConfig),
    NewMcdConfig0 = lists:keystore(engines, 1, CurrentMcdConfig, EnginesTuple),
    NewMcdConfig1 = lists:keystore(config_path, 1, NewMcdConfig0, ConfigPathTuple),
    NewMcdConfig2 = lists:keydelete(verbosity, 1, NewMcdConfig1),
    [{set, McdKey, NewMcdConfig2},
     {set, JTKey, DefaultJsonTemplateConfig},
     {set, PortServersKey, DefaultPortServers}].

search_sub_key(Config, Key, Subkey) ->
    case ns_config:search(Config, Key) of
        false ->
            false;
        {value, List} ->
            case lists:keyfind(Subkey, 1, List) of
                false ->
                    false;
                {Subkey, X} ->
                    X
            end
    end.

upgrade_if_equals(Config, DefaultConfig, Key, Subkey, Value) ->
    Upgrade = case search_sub_key(Config, Key, Subkey) of
                  false ->
                      true;
                  X ->
                      X =:= Value
              end,
    case Upgrade of
        true ->
            {_, UpgradeValue} = lists:keyfind(Key, 1, DefaultConfig),
            [{set, Key, UpgradeValue}];
        false ->
            []
    end.

do_upgrade_config_from_2_0_to_2_2_0(Config, DefaultConfig, DataDir) ->
    OldDataDir = filename:join(DataDir, "data"),

    OldVersionPwFile = filename:join(OldDataDir, ?ISASL_PW),
    OldVersionNsLog = filename:join(OldDataDir, ?NS_LOG),

    MayBePwFile = upgrade_if_equals(Config, DefaultConfig, {node, node(), isasl}, path,
                                    OldVersionPwFile),
    MayBeNsLog = upgrade_if_equals(Config, DefaultConfig, {node, node(), ns_log}, filename,
                                   OldVersionNsLog),

    MayBePwFile ++ MayBeNsLog.

delete_file(Filename) ->
    case file:delete(Filename) of
        {error,enoent} ->
            ok;
        ok ->
            ok;
        Err ->
            ?log_error("Cannot delete file ~p. Error: ~p", [Filename, Err]),
            Err
    end.

rename_file(Source, Dest) ->
    case file:rename(Source, Dest) of
        {error,enoent} ->
            ok;
        ok ->
            ok;
        Err ->
            ?log_error("Cannot rename file from ~p to ~p. Error: ~p", [Source, Dest, Err]),
            Err
    end.

do_upgrade_files_from_2_0_to_2_2_0(DataDir) ->
    OldDataDir = filename:join(DataDir, "data"),

    %% this file will be regenerated, so just delete it
    %% from the old location if it is there
    OldVersionPwFile = filename:join(OldDataDir, ?ISASL_PW),
    delete_file(OldVersionPwFile),

    OldVersionNsLog = filename:join(OldDataDir, ?NS_LOG),
    NsLog = filename:join(DataDir, ?NS_LOG),

    case filelib:is_file(NsLog) of
        true ->
            delete_file(OldVersionNsLog);
        false ->
            rename_file(OldVersionNsLog, NsLog)
    end.

upgrade_1_7_1_to_1_7_2_test() ->
    DefaultCfg = [{rest, [{port, 8091}]},
                  {{node, node(), rest},
                   [{port, 8091},
                    {port_meta, global}]}],

    OldCfg0 = [{nodes_wanted, [node()]},
               {{node, node(), rest}, [{port, 9000}]}],
    Ref0 = [{set, rest, [{port, 9000}]},
            {set, {node, node(), rest},
             [{port, 9000},
              {port_meta, global}]}],

    Res0 = do_upgrade_config_from_1_7_1_to_1_7_2([OldCfg0], DefaultCfg),
    ?assertEqual(lists:sort(Ref0), lists:sort(Res0)),


    OldCfg1 = [],
    Ref1 = [{set, rest, [{port, 8091}]},
            {set, {node, node(), rest},
             [{port, 8091},
              {port_meta, global}]}],

    Res1 = do_upgrade_config_from_1_7_1_to_1_7_2([OldCfg1], DefaultCfg),
    ?assertEqual(lists:sort(Ref1), lists:sort(Res1)),

    OldCfg2 = [{nodes_wanted, [node(), other_node]},
               {{node, node(), rest}, [{port, 9000}]},
               {{node, other_node, rest}, [{port, 9001}]}],
    Ref2 = [{set, rest, [{port, 8091}]},
            {set, {node, node(), rest},
             [{port, 9000}, {port_meta, local}]}],

    Res2 = do_upgrade_config_from_1_7_1_to_1_7_2([OldCfg2], DefaultCfg),
    ?assertEqual(lists:sort(Ref2), lists:sort(Res2)),

    OldCfg3 = [{nodes_wanted, [node(), other_node]},
               {{node, node(), rest}, [{port, 9000}]},
               {{node, other_node, rest}, [{port, 9000}]}],
    Ref3 = [{set, rest, [{port, 9000}]},
            {set, {node, node(), rest},
             [{port, 9000},
              {port_meta, global}]}],

    Res3 = do_upgrade_config_from_1_7_1_to_1_7_2([OldCfg3], DefaultCfg),
    ?assertEqual(lists:sort(Ref3), lists:sort(Res3)),

    OldCfg4 = [{nodes_wanted, [node(), other_node]},
               {rest, [{port, 9000}]},
               {{node, node(), rest}, [{port, 9000}]},
               {{node, other_node, rest},
                [{port, 9000}, {port_meta, global}]}],
    Ref4 = [{set, rest, [{port, 9000}]},
            {set, {node, node(), rest},
             [{port, 9000},
              {port_meta, global}]}],

    Res4 = do_upgrade_config_from_1_7_1_to_1_7_2([OldCfg4], DefaultCfg),
    ?assertEqual(lists:sort(Ref4), lists:sort(Res4)).

upgrade_1_7_2_to_1_8_0_test() ->
    DefaultCfg = [{{node, node(), port_servers},
                   [{moxi, "/opt/couchbase/bin/moxi something"},
                    {memcached, "/opt/couchbase/bin/memcached something"}]}],

    OldCfg0 = [{nodes_wanted, [node()]},
               {{node, node(), rest}, [{port, 9000}]},
               {port_servers, [{moxi, "moxi something"},
                               {memcached, "memcached something"}]}],
    Res0 = do_upgrade_config_from_1_7_2_to_1_8_0([OldCfg0], DefaultCfg),
    ?assertEqual([{set, {node, node(), port_servers},
                   [{moxi, "/opt/couchbase/bin/moxi something"},
                    {memcached, "/opt/couchbase/bin/memcached something"}]}],
                   lists:sort(Res0)),

    OldCfg1 = [{{node,node(),memcached},
                [{dbdir,"/opt/membase/var/lib/membase/data"},
                 {port,11210},
                 {bucket_engine,"/opt/membase/lib/memcached/bucket_engine.so"},
                 {engines,
                  [{membase,
                    [{engine,"/opt/membase/lib/memcached/ep.so"},
                     {initfile,"/opt/membase/etc/membase/init.sql"},
                     {static_config_string,"foo"}]},
                   {memcached,
                    [{engine,"/opt/membase/lib/memcached/default_engine.so"},
                     {static_config_string,"bar"}]}]},
                 {verbosity,[]}]},
               {otp,[{cookie,shouldnotbechanged}]},
               {directory,"/opt/membase/var/lib/membase/config"},
               {port_servers, [{moxi, "/opt/membase/bin/moxi something"},
                               {memcached,
                                "/opt/membase/bin/memcached something"}]}],
    RefCfg1 = [{set, {node,node(),memcached},
                [{dbdir,"/opt/membase/var/lib/membase/data"},
                 {port,11210},
                 {bucket_engine,"/opt/couchbase/lib/memcached/bucket_engine.so"},
                 {engines,
                  [{membase,
                    [{engine,"/opt/couchbase/lib/memcached/ep.so"},
                     {initfile,"/opt/couchbase/etc/membase/init.sql"},
                     {static_config_string,"foo"}]},
                   {memcached,
                    [{engine,"/opt/couchbase/lib/memcached/default_engine.so"},
                     {static_config_string,"bar"}]}]},
                 {verbosity,[]}]},
               {set, {node, node(), port_servers},
                [{moxi, "/opt/couchbase/bin/moxi something"},
                 {memcached, "/opt/couchbase/bin/memcached something"}]}],
    Res1 = do_upgrade_config_from_1_7_2_to_1_8_0([OldCfg1], DefaultCfg),
    ?assertEqual(lists:sort(RefCfg1), lists:sort(Res1)),

    OldCfg2 = [{nodes_wanted, [node()]},
               {{node, node(), rest}, [{port, 9000}]}],
    Res2 = do_upgrade_config_from_1_7_2_to_1_8_0([OldCfg2], DefaultCfg),
    ?assertEqual([{set, {node, node(), port_servers},
                   [{moxi, "/opt/couchbase/bin/moxi something"},
                    {memcached, "/opt/couchbase/bin/memcached something"}]}],
                 lists:sort(Res2)),
    ok.

update_binaries_cfg_pathes_and_add_dedicated_port_test() ->
    DefaultCfg = [{{node, node(), port_servers}, default_port_servers},
                  {{node, node(), isasl}, default_isasl},
                  {{node, node(), ns_log}, ns_log_default},
                  {something_else, else_something},
                  {{node, node(), memcached},
                   [{dedicated_port, 1234},
                    {port, 1235},
                    {other_crap, crap},
                    {bucket_engine, new_bucketen_cfg},
                    {engines, new_engines_cfg}]}],
    OldCfg1 = [[{memcached, [{bucket_engine, old_bucketen_cfg},
                             {some_field, field_some},
                             {engines, old_engines_cfg}]}]],
    RV = lists:sort(update_binaries_cfg_pathes_and_add_dedicated_port(OldCfg1, DefaultCfg)),
    ?assertEqual(lists:sort(
                   [{set, {node, node(), port_servers}, default_port_servers},
                    {set, {node, node(), isasl}, default_isasl},
                    {set, {node, node(), ns_log}, ns_log_default},
                    {set, {node, node(), memcached}, [{dedicated_port, 1234},
                                                      {bucket_engine, new_bucketen_cfg},
                                                      {engines, new_engines_cfg},
                                                      {some_field, field_some}]}]),
                 RV),
    ok.

upgrade_1_8_1_to_2_0_test() ->
    Cfg = [[{{node, node(), capi_port}, something},
            {remote_clusters, foobar},
            {{node, node(), memcached}, [{engines, old_engines},
                                         {something, something}]},
            {{node, node(), port_servers}, old_port_servers}]],
    DefaultCfg = [{{node, node(), capi_port}, somethingelse},
                  {remote_clusters, foobar_2},
                  {autocompaction, compaction_something},
                  {{node, node(), compaction_daemon}, compaction_daemon_settings},
                  {{node, node(), memcached},
                   [{log_path, log_path},
                    {log_prefix, log_prefix},
                    {log_generations, log_generations},
                    {log_rotation_period, log_rotation_period},
                    {engines, new_engines},
                    {something_else, something_else}]},
                  {{node, node(), port_servers}, new_port_servers}],
    Result = do_upgrade_config_from_1_8_1_to_2_0(Cfg, DefaultCfg),
    ?assertEqual([{set, autocompaction, compaction_something},
                  {set, {node, node(), compaction_daemon}, compaction_daemon_settings},
                  {set, {node, node(), memcached},
                   [{log_path, log_path},
                    {log_prefix, log_prefix},
                    {log_generations, log_generations},
                    {log_rotation_period, log_rotation_period},
                    {engines, new_engines},
                    {something, something}]},
                  {set, {node, node(), port_servers}, new_port_servers}],
                 Result),
    Cfg2 = [[{remote_clusters, foobar},
             {{node, node(), compaction_daemon}, compaction_daemon_existing},
             {{node, node(), memcached}, [{something, something}]}]],
    Result2 = do_upgrade_config_from_1_8_1_to_2_0(Cfg2, DefaultCfg),
    ?assertEqual([{set, {node, node(), capi_port}, somethingelse},
                  {set, autocompaction, compaction_something},
                  {set, {node, node(), memcached},
                   [{log_path, log_path},
                    {log_prefix, log_prefix},
                    {log_generations, log_generations},
                    {log_rotation_period, log_rotation_period},
                    {engines, new_engines},
                    {something, something}]},
                  {set, {node, node(), port_servers}, new_port_servers}],
                 Result2).

upgrade_2_0_to_2_2_0_test() ->
    DataDir = "/data/n_0",
    OldDataDir = filename:join(DataDir, "data"),
    DefaultCfg = [{{node, node(), ns_log}, default_ns_log},
                  {{node, node(), isasl}, default_isasl}],
    Cfg1 = [[{{node, node(), ns_log}, [{filename, filename:join("/somewhere/else", ?NS_LOG)}]},
             {{node, node(), isasl}, [{path, filename:join("/somewhere/else", ?ISASL_PW)}]}
            ]],
    Result1 = do_upgrade_config_from_2_0_to_2_2_0(Cfg1, DefaultCfg, DataDir),
    ?assertEqual([], Result1),

    Cfg2 = [[{{node, node(), ns_log}, [{filename, filename:join(OldDataDir, ?NS_LOG)}]},
             {{node, node(), isasl}, [{path, filename:join(OldDataDir, ?ISASL_PW)}]}
            ]],
    Result2 = do_upgrade_config_from_2_0_to_2_2_0(Cfg2, DefaultCfg, DataDir),
    ?assertEqual([
                  {set, {node, node(), isasl}, default_isasl},
                  {set, {node, node(), ns_log}, default_ns_log}
                 ], Result2).

upgrade_2_2_0_to_2_3_0_test() ->
    Key = {node, node(), memcached},
    Cfg = [[{Key,
           [{log_generations, 10},
            {log_cyclesize, 1024*1024*100}]}]],
    UpgradedCfg = upgrade_config_from_2_2_0_to_2_3_0(Cfg),
    ?assertMatch([{set, Key,
                   [{log_generations, 20},
                    {log_cyclesize, 1024*1024*10},
                    {admin_pass, _}]}], UpgradedCfg).

upgrade_2_3_0_to_3_0_test() ->
    Cfg = [[{some_key, some_value},
            {{node, node(), memcached},
             [{ssl_port, 1}, {verbosity, "-v"}, {port, 3}]},
            {{node, node(), memcached_config}, memcached_config}]],
    Default = [{{node, node(), port_servers}, port_servers_cfg},
               {{node, node(), memcached}, [{ssl_port, 1}, {verbosity, 2}]},
               {{node, node(), memcached_config}, memcached_config}],

    ?assertMatch([{set, {node, _, memcached}, [{ssl_port, 1},
                                               {verbosity, 2}, {port, 3}]},
                  {set, {node, _, port_servers}, _},
                  {set, {node, _, memcached_config}, _}],
                 do_upgrade_config_from_2_3_0_to_3_0(Cfg, Default)).

upgrade_3_0_to_3_0_2_test() ->
    Cfg = [[{some_key, some_value},
            {{node, node(), memcached},
             [{engines, old_value},
              {ssl_port, 1},
              {verbosity, 2},
              {port, 3}]},
            {{node, node(), memcached_config}, memcached_config}]],
    Default = [{{node, node(), port_servers}, port_servers_cfg},
               {{node, node(), memcached}, [{ssl_port, 1}, {verbosity, 3},
                                            {engines, [something]}]},
               {{node, node(), memcached_config}, memcached_config}],

    ?assertMatch([{set, {node, _, memcached}, [{engines, [something]},
                                               {ssl_port, 1}, {verbosity, 2},
                                               {port, 3}]},
                  {set, {node, _, memcached_config}, memcached_config}],
                 do_upgrade_config_from_3_0_to_3_0_2(Cfg, Default)).

upgrade_3_0_1_to_3_0_99_test() ->
    Cfg = [[{some_key, some_value},
            {{node, node(), memcached},
             [{engines, old_value},
              {ssl_port, 1},
              {verbosity, 2},
              {port, 3}]},
            {{node, node(), memcached_config}, memcached_config}]],
    Default = [{{node, node(), port_servers}, port_servers_cfg},
               {{node, node(), memcached}, [{ssl_port, 1},
                                            {config_path, cfg_path},
                                            {engines, [something]}]},
               {{node, node(), memcached_config}, memcached_config},
               {{node, node(), port_servers}, port_servers_cfg}],

    ?assertMatch([{set, {node, _, memcached}, [{engines, [something]},
                                               {ssl_port, 1},
                                               {port, 3},
                                               {config_path, cfg_path}]},
                  {set, {node, _, memcached_config}, memcached_config},
                  {set, {node, _, port_servers}, port_servers_cfg}],
                 do_upgrade_config_from_3_0_1_to_3_0_99(Cfg, Default)).


no_upgrade_on_current_version_test() ->
    ?assertEqual([], upgrade_config([[{{node, node(), config_version}, get_current_version()}]])).

prefix_replace_test() ->
    ?assertEqual("", prefix_replace("/foo", "/bar", "")),
    ?assertEqual(foo, prefix_replace("/foo", "/bar", foo)),
    ?assertEqual([], prefix_replace("/foo", "/bar", [])),
    ?assertEqual([foo], prefix_replace("/foo", "/bar", [foo])),
    ?assertEqual("/bar/x", prefix_replace("/foo", "/bar", "/foo/x")),
    ?assertEqual([1, "/bar/x", 2], prefix_replace("/foo", "/bar", [1, "/foo/x", 2])),
    ?assertEqual({1, "/bar/x", 2}, prefix_replace("/foo", "/bar", {1, "/foo/x", 2})),
    ?assertEqual([1, "/bar/x", {"/bar/x"}],
                 prefix_replace("/foo", "/bar", [1, "/foo/x", {"/foo/x"}])).<|MERGE_RESOLUTION|>--- conflicted
+++ resolved
@@ -25,21 +25,7 @@
 -define(NS_LOG, "ns_log").
 
 get_current_version() ->
-<<<<<<< HEAD
     {3,0,99}.
-=======
-    {3,0,2}.
-
-% Allow all keys to be mergable.
-
-mergable(ListOfKVLists) ->
-    lists:usort(lists:flatmap(fun keys/1, ListOfKVLists)).
-
-keys(KVLists) ->
-    lists:flatmap(fun (KVList) ->
-                          [K || {K,_} <- KVList]
-                  end, KVLists).
->>>>>>> 4fca63c8
 
 ensure_data_dir() ->
     RawDir = path_config:component_path(data),
@@ -430,16 +416,11 @@
             [{set, {node, node(), config_version}, {3,0}} |
              upgrade_config_from_2_3_0_to_3_0(Config)];
         {value, {3,0}} ->
-<<<<<<< HEAD
-            [{set, {node, node(), config_version}, {3,0,1}} |
-             upgrade_config_from_3_0_to_3_0_1(Config)];
-        {value, {3,0,1}} ->
+            [{set, {node, node(), config_version}, {3,0,2}} |
+             upgrade_config_from_3_0_to_3_0_2(Config)];
+        {value, {3,0,2}} ->
             [{set, {node, node(), config_version}, {3,0,99}} |
-             upgrade_config_from_3_0_1_to_3_0_99(Config)]
-=======
-            [{set, {node, node(), config_version}, {3,0,2}} |
-             upgrade_config_from_3_0_to_3_0_2(Config)]
->>>>>>> 4fca63c8
+             upgrade_config_from_3_0_2_to_3_0_99(Config)]
     end.
 
 upgrade_config_from_1_7_to_1_7_1() ->
@@ -726,12 +707,12 @@
 
     [{set, McdKey, NewMcdConfig} | PerNodeKeyTouchings].
 
-upgrade_config_from_3_0_1_to_3_0_99(Config) ->
-    ?log_info("Upgrading config from 3.0.1 to 3.0.99"),
+upgrade_config_from_3_0_2_to_3_0_99(Config) ->
+    ?log_info("Upgrading config from 3.0.2 to 3.0.99"),
     DefaultConfig = default(),
-    do_upgrade_config_from_3_0_1_to_3_0_99(Config, DefaultConfig).
-
-do_upgrade_config_from_3_0_1_to_3_0_99(Config, DefaultConfig) ->
+    do_upgrade_config_from_3_0_2_to_3_0_99(Config, DefaultConfig).
+
+do_upgrade_config_from_3_0_2_to_3_0_99(Config, DefaultConfig) ->
     McdKey = {node, node(), memcached},
     JTKey = {node, node(), memcached_config},
     PortServersKey = {node, node(), port_servers},
@@ -1087,7 +1068,7 @@
                   {set, {node, _, memcached_config}, memcached_config}],
                  do_upgrade_config_from_3_0_to_3_0_2(Cfg, Default)).
 
-upgrade_3_0_1_to_3_0_99_test() ->
+upgrade_3_0_2_to_3_0_99_test() ->
     Cfg = [[{some_key, some_value},
             {{node, node(), memcached},
              [{engines, old_value},
@@ -1108,7 +1089,7 @@
                                                {config_path, cfg_path}]},
                   {set, {node, _, memcached_config}, memcached_config},
                   {set, {node, _, port_servers}, port_servers_cfg}],
-                 do_upgrade_config_from_3_0_1_to_3_0_99(Cfg, Default)).
+                 do_upgrade_config_from_3_0_2_to_3_0_99(Cfg, Default)).
 
 
 no_upgrade_on_current_version_test() ->
