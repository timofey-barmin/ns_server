%% @author Northscale <info@northscale.com>
%% @copyright 2009 NorthScale, Inc.
%%
%% Licensed under the Apache License, Version 2.0 (the "License");
%% you may not use this file except in compliance with the License.
%% You may obtain a copy of the License at
%%
%%      http://www.apache.org/licenses/LICENSE-2.0
%%
%% Unless required by applicable law or agreed to in writing, software
%% distributed under the License is distributed on an "AS IS" BASIS,
%% WITHOUT WARRANTIES OR CONDITIONS OF ANY KIND, either express or implied.
%% See the License for the specific language governing permissions and
%% limitations under the License.
%%
%% @doc Web server for menelaus.

-module(menelaus_web).

-author('NorthScale <info@northscale.com>').

% -behavior(ns_log_categorizing).
% the above is commented out because of the way the project is structured

-include_lib("eunit/include/eunit.hrl").

-include("menelaus_web.hrl").
-include("ns_common.hrl").
-include("ns_stats.hrl").

-ifdef(EUNIT).
-export([test/0]).
-endif.

-export([start_link/0,
         start_link/1,
         stop/0,
         loop/3,
         webconfig/0,
         webconfig/1,
         restart/0,
         build_node_hostname/3,
         build_nodes_info/0,
         build_nodes_info_fun/3,
         build_full_node_info/2,
         handle_streaming/3,
         is_system_provisioned/0,
         maybe_cleanup_old_buckets/0,
         find_bucket_hostname/3,
         build_auto_compaction_settings/1,
         parse_validate_auto_compaction_settings/1,
         parse_validate_bucket_auto_compaction_settings/1,
         build_fast_warmup_settings/1,
         parse_validate_fast_warmup_settings/1,
         parse_validate_bucket_fast_warmup_settings/1]).

-export([ns_log_cat/1, ns_log_code_string/1, alert_key/1]).

-export([handle_streaming_wakeup/4,
         handle_pool_info_wait_wake/4]).

-import(menelaus_util,
        [server_header/0,
         redirect_permanently/2,
         bin_concat_path/1,
         bin_concat_path/2,
         reply_json/2,
         reply_json/3,
         get_option/2,
         parse_validate_number/3]).

-define(AUTO_FAILLOVER_MIN_TIMEOUT, 30).
-define(AUTO_FAILLOVER_MAX_TIMEOUT, 3600).

%% External API

start_link() ->
    start_link(webconfig()).

start_link(Options) ->
    {AppRoot, Options1} = get_option(approot, Options),
    {DocRoot, Options2} = get_option(docroot, Options1),
    Loop = fun (Req) ->
                   ?MODULE:loop(Req, AppRoot, DocRoot)
           end,
    case mochiweb_http:start([{name, ?MODULE}, {loop, Loop} | Options2]) of
        {ok, Pid} -> {ok, Pid};
        Other ->
            ?MENELAUS_WEB_LOG(?START_FAIL,
                              "Failed to start web service:  ~p~n", [Other]),
            Other
    end.

stop() ->
    % Note that a supervisor might restart us right away.
    mochiweb_http:stop(?MODULE).

restart() ->
    % Depend on our supervision tree to restart us right away.
    stop().

webconfig(Config) ->
    Ip = case os:getenv("MOCHIWEB_IP") of
             false -> "0.0.0.0";
             Any -> Any
         end,
    Port = case os:getenv("MOCHIWEB_PORT") of
               false ->
                   misc:node_rest_port(Config, node());
               P -> list_to_integer(P)
           end,
    WebConfig = [{ip, Ip},
                 {port, Port},
                 {approot, menelaus_deps:local_path(["priv","public"],
                                                    ?MODULE)}],
    WebConfig.

webconfig() ->
    webconfig(ns_config:get()).

loop(Req, AppRoot, DocRoot) ->
    random:seed(os:timestamp()),

    try
        %% Using raw_path so encoded slash characters like %2F are handed correctly,
        %% in that we delay converting %2F's to slash characters until after we split by slashes.
        "/" ++ RawPath = Req:get(raw_path),
        {Path, _, _} = mochiweb_util:urlsplit_path(RawPath),
        PathTokens = lists:map(fun mochiweb_util:unquote/1, string:tokens(Path, "/")),

        case is_throttled_request(PathTokens) of
            false ->
                loop_inner(Req, AppRoot, DocRoot, Path, PathTokens);
            true ->
                request_throttler:request(
                  rest,
                  fun () ->
                          loop_inner(Req, AppRoot, DocRoot, Path, PathTokens)
                  end,
                  fun (_Error, Reason) ->
                          Retry = integer_to_list(random:uniform(10)),
                          Req:respond({503, [{"Retry-After", Retry}], Reason})
                  end)
        end
    catch
        exit:normal ->
            %% this happens when the client closed the connection
            exit(normal);
        Type:What ->
            Report = ["web request failed",
                      {path, Req:get(path)},
                      {type, Type}, {what, What},
                      {trace, erlang:get_stacktrace()}], % todo: find a way to enable this for field info gathering
            ?MENELAUS_WEB_LOG(0019, "Server error during processing: ~p", [Report]),
            reply_json(Req, [list_to_binary("Unexpected server error, request logged.")], 500)
    end.

is_throttled_request(["internalSettings"]) ->
    false;
is_throttled_request(["diag" | _]) ->
    false;
is_throttled_request(["couchBase" | _]) ->      % this get's throttled as capi request
    false;
is_throttled_request(_) ->
    true.

loop_inner(Req, AppRoot, DocRoot, Path, PathTokens) ->
    Action = case Req:get(method) of
                 Method when Method =:= 'GET'; Method =:= 'HEAD' ->
                     case PathTokens of
                         [] ->
                             {done, redirect_permanently("/index.html", Req)};
                         ["versions"] ->
                             {done, handle_versions(Req)};
                         ["pools"] ->
                             {auth_any_bucket, fun handle_pools/1};
                         ["pools", Id] ->
                             {auth_any_bucket, fun check_and_handle_pool_info/2, [Id]};
                         ["pools", Id, "overviewStats"] ->
                             {auth_ro, fun menelaus_stats:handle_overview_stats/2, [Id]};
                         ["poolsStreaming", Id] ->
                             {auth_any_bucket, fun handle_pool_info_streaming/2, [Id]};
                         ["pools", _PoolId, "buckets"] ->
                             {auth_any_bucket, fun menelaus_web_buckets:handle_bucket_list/1, []};
                         ["pools", PoolId, "saslBucketsStreaming"] ->
                             {auth, fun menelaus_web_buckets:handle_sasl_buckets_streaming/2, [PoolId]};
                         ["pools", PoolId, "buckets", Id] ->
                             {auth_bucket, fun menelaus_web_buckets:handle_bucket_info/3,
                              [PoolId, Id]};
                         ["pools", PoolId, "bucketsStreaming", Id] ->
                             {auth_bucket, fun menelaus_web_buckets:handle_bucket_info_streaming/3,
                              [PoolId, Id]};
                         ["pools", PoolId, "buckets", Id, "ddocs"] ->
                             {auth_bucket, fun menelaus_web_buckets:handle_ddocs_list/3, [PoolId, Id]};
                         ["pools", PoolId, "buckets", Id, "stats"] ->
                             {auth_bucket, fun menelaus_stats:handle_bucket_stats/3,
                              [PoolId, Id]};
                         ["pools", PoolId, "buckets", Id, "localRandomKey"] ->
                             {auth_bucket, fun menelaus_web_buckets:handle_local_random_key/3,
                              [PoolId, Id]};
                         ["pools", PoolId, "buckets", Id, "statsDirectory"] ->
                             {auth_bucket, fun menelaus_stats:serve_stats_directory/3,
                              [PoolId, Id]};
                         %% GET /pools/{PoolId}/buckets/{Id}/nodes
                         ["pools", PoolId, "buckets", Id, "nodes"] ->
                             {auth_bucket, fun handle_bucket_node_list/3,
                              [PoolId, Id]};
                         %% GET /pools/{PoolId}/buckets/{Id}/nodes/{NodeId}
                         ["pools", PoolId, "buckets", Id, "nodes", NodeId] ->
                             {auth_bucket, fun handle_bucket_node_info/4,
                              [PoolId, Id, NodeId]};
                         %% GET /pools/{PoolId}/buckets/{Id}/nodes/{NodeId}/stats
                         ["pools", PoolId, "buckets", Id, "nodes", NodeId, "stats"] ->
                             {auth_bucket, fun menelaus_stats:handle_bucket_node_stats/4,
                              [PoolId, Id, NodeId]};
                         %% GET /pools/{PoolId}/buckets/{Id}/stats/{StatName}
                         ["pools", PoolId, "buckets", Id, "stats", StatName] ->
                             {auth_bucket, fun menelaus_stats:handle_specific_stat_for_buckets/4,
                              [PoolId, Id, StatName]};
                         ["pools", PoolId, "buckets", Id, "recoveryStatus"] ->
                             {auth, fun menelaus_web_recovery:handle_recovery_status/3,
                              [PoolId, Id]};
                         ["pools", "default", "remoteClusters"] ->
                             {auth_ro, fun menelaus_web_remote_clusters:handle_remote_clusters/1};
                         ["nodeStatuses"] ->
                             {auth_ro, fun handle_node_statuses/1};
                         ["logs"] ->
                             {auth_ro, fun menelaus_alert:handle_logs/1};
                         ["alerts"] ->
                             {auth_ro, fun menelaus_alert:handle_alerts/1};
                         ["settings", "web"] ->
                             {auth_ro, fun handle_settings_web/1};
                         ["settings", "alerts"] ->
                             {auth_ro, fun handle_settings_alerts/1};
                         ["settings", "stats"] ->
                             {auth_ro, fun handle_settings_stats/1};
                         ["settings", "autoFailover"] ->
                             {auth_ro, fun handle_settings_auto_failover/1};
                         ["settings", "maxParallelIndexers"] ->
                             {auth_ro, fun handle_settings_max_parallel_indexers/1};
                         ["settings", "viewUpdateDaemon"] ->
                             {auth_ro, fun handle_settings_view_update_daemon/1};
                         ["settings", "autoCompaction"] ->
                             {auth_ro, fun handle_settings_auto_compaction/1};
                         ["settings", "readOnlyAdminName"] ->
                             {auth_ro, fun handle_settings_read_only_admin_name/1};
                         ["internalSettings"] ->
                             {auth, fun handle_internal_settings/1};
                         ["nodes", NodeId] ->
                             {auth_ro, fun handle_node/2, [NodeId]};
                         ["diag"] ->
                             {auth, fun diag_handler:handle_diag/1, []};
                         ["diag", "vbuckets"] -> {auth, fun handle_diag_vbuckets/1};
                         ["diag", "masterEvents"] -> {auth, fun handle_diag_master_events/1};
                         ["pools", PoolId, "rebalanceProgress"] ->
                             {auth_ro, fun handle_rebalance_progress/2, [PoolId]};
                         ["pools", PoolId, "tasks"] ->
                             {auth_ro, fun handle_tasks/2, [PoolId]};
                         ["index.html"] ->
                             {done, serve_static_file(Req, {AppRoot, Path},
                                                      "text/html; charset=utf8",
                                                      [{"Pragma", "no-cache"},
                                                       {"Cache-Control", "must-revalidate"}])};
                         ["docs" | _PRem ] ->
                             DocFile = string:sub_string(Path, 6),
                             {done, Req:serve_file(DocFile, DocRoot)};
                         ["dot", Bucket] ->
                             {auth, fun handle_dot/2, [Bucket]};
                         ["dotsvg", Bucket] ->
                             {auth, fun handle_dotsvg/2, [Bucket]};
                         ["sasl_logs"] ->
                             {auth, fun diag_handler:handle_sasl_logs/1, []};
                         ["sasl_logs", LogName] ->
                             {auth, fun diag_handler:handle_sasl_logs/2, [LogName]};
                         ["erlwsh" | _] ->
                             {auth, fun (R) -> erlwsh_web:loop(R, erlwsh_deps:local_path(["priv", "www"])) end, []};
                         ["images" | _] ->
                             {done, Req:serve_file(Path, AppRoot,
                                                   [{"Cache-Control", "max-age=30000000"}])};
                         ["couchBase" | _] -> {done, capi_http_proxy:handle_proxy_req(Req)};
                         ["sampleBuckets"] -> {auth_ro, fun handle_sample_buckets/1};
                         _ ->
                             {done, Req:serve_file(Path, AppRoot,
                                                   [{"Cache-Control", "max-age=10"}])}
                     end;
                 'POST' ->
                     case PathTokens of
                         ["uilogin"] ->
                             {done, handle_uilogin(Req)};
                         ["uilogout"] ->
                             {done, handle_uilogout(Req)};
                         ["sampleBuckets", "install"] ->
                             {auth, fun handle_post_sample_buckets/1};
                         ["engageCluster2"] ->
                             {auth, fun handle_engage_cluster2/1};
                         ["completeJoin"] ->
                             {auth, fun handle_complete_join/1};
                         ["node", "controller", "doJoinCluster"] ->
                             {auth, fun handle_join/1};
                         ["node", "controller", "rename"] ->
                             {auth, fun handle_node_rename/1};
                         ["nodes", NodeId, "controller", "settings"] ->
                             {auth, fun handle_node_settings_post/2,
                              [NodeId]};
                         ["nodes", NodeId, "controller", "resources"] ->
                             {auth, fun handle_node_resources_post/2,
                              [NodeId]};
                         ["settings", "web"] ->
                             {auth, fun handle_settings_web_post/1};
                         ["settings", "alerts"] ->
                             {auth, fun handle_settings_alerts_post/1};
                         ["settings", "alerts", "testEmail"] ->
                             {auth, fun handle_settings_alerts_send_test_email/1};
                         ["settings", "stats"] ->
                             {auth, fun handle_settings_stats_post/1};
                         ["settings", "autoFailover"] ->
                             {auth, fun handle_settings_auto_failover_post/1};
                         ["settings", "autoFailover", "resetCount"] ->
                             {auth, fun handle_settings_auto_failover_reset_count/1};
                         ["settings", "maxParallelIndexers"] ->
                             {auth, fun handle_settings_max_parallel_indexers_post/1};
                         ["settings", "viewUpdateDaemon"] ->
                             {auth, fun handle_settings_view_update_daemon_post/1};
                         ["settings", "readOnlyUser"] ->
                             {auth, fun handle_settings_read_only_user_post/1};
                         ["internalSettings"] ->
                             {auth, fun handle_internal_settings_post/1};
                         ["pools", PoolId] ->
                             {auth, fun handle_pool_settings/2,
                              [PoolId]};
                         ["controller", "ejectNode"] ->
                             {auth, fun handle_eject_post/1};
                         ["controller", "addNode"] ->
                             {auth, fun handle_add_node/1};
                         ["controller", "failOver"] ->
                             {auth, fun handle_failover/1};
                         ["controller", "rebalance"] ->
                             {auth, fun handle_rebalance/1};
                         ["controller", "reAddNode"] ->
                             {auth, fun handle_re_add_node/1};
                         ["controller", "stopRebalance"] ->
                             {auth, fun handle_stop_rebalance/1};
                         ["controller", "setAutoCompaction"] ->
                             {auth, fun handle_set_autocompaction/1};
                         ["controller", "createReplication"] ->
                             {auth, fun menelaus_web_xdc_replications:handle_create_replication/1};
                         ["controller", "cancelXDCR", XID] ->
                             {auth, fun menelaus_web_xdc_replications:handle_cancel_xdcr/2, [XID]};
                         ["controller", "cancelXCDR", XID] ->
                             {auth, fun menelaus_web_xdc_replications:handle_cancel_xdcr/2, [XID]};
                         ["controller", "resetAlerts"] ->
                             {auth, fun handle_reset_alerts/1};
                         ["controller", "setFastWarmup"] ->
                             {auth, fun handle_set_fast_warmup/1};
                         ["controller", "setReplicationTopology"] ->
                             {auth, fun handle_set_replication_topology/1};
                         ["pools", PoolId, "buckets", Id] ->
                             {auth_check_bucket_uuid, fun menelaus_web_buckets:handle_bucket_update/3,
                              [PoolId, Id]};
                         ["pools", PoolId, "buckets"] ->
                             {auth, fun menelaus_web_buckets:handle_bucket_create/2,
                              [PoolId]};
                         ["pools", PoolId, "buckets", Id, "controller", "doFlush"] ->
                             {auth_bucket_mutate,
                              fun menelaus_web_buckets:handle_bucket_flush/3, [PoolId, Id]};
                         ["pools", PoolId, "buckets", Id, "controller", "compactBucket"] ->
                             {auth_check_bucket_uuid,
                              fun menelaus_web_buckets:handle_compact_bucket/3, [PoolId, Id]};
                         ["pools", PoolId, "buckets", Id, "controller", "unsafePurgeBucket"] ->
                             {auth_check_bucket_uuid,
                              fun menelaus_web_buckets:handle_purge_compact_bucket/3, [PoolId, Id]};
                         ["pools", PoolId, "buckets", Id, "controller", "cancelBucketCompaction"] ->
                             {auth_check_bucket_uuid,
                              fun menelaus_web_buckets:handle_cancel_bucket_compaction/3, [PoolId, Id]};
                         ["pools", PoolId, "buckets", Id, "controller", "compactDatabases"] ->
                             {auth_check_bucket_uuid,
                              fun menelaus_web_buckets:handle_compact_databases/3, [PoolId, Id]};
                         ["pools", PoolId, "buckets", Id, "controller", "cancelDatabasesCompaction"] ->
                             {auth_check_bucket_uuid,
                              fun menelaus_web_buckets:handle_cancel_databases_compaction/3, [PoolId, Id]};
                         ["pools", PoolId, "buckets", Id, "controller", "startRecovery"] ->
                             {auth, fun menelaus_web_recovery:handle_start_recovery/3, [PoolId, Id]};
                         ["pools", PoolId, "buckets", Id, "controller", "stopRecovery"] ->
                             {auth, fun menelaus_web_recovery:handle_stop_recovery/3, [PoolId, Id]};
                         ["pools", PoolId, "buckets", Id, "controller", "commitVBucket"] ->
                             {auth, fun menelaus_web_recovery:handle_commit_vbucket/3, [PoolId, Id]};
                         ["pools", PoolId, "buckets", Id,
                          "ddocs", DDocId, "controller", "compactView"] ->
                             {auth_check_bucket_uuid,
                              fun menelaus_web_buckets:handle_compact_view/4, [PoolId, Id, DDocId]};
                         ["pools", PoolId, "buckets", Id,
                          "ddocs", DDocId, "controller", "cancelViewCompaction"] ->
                             {auth_check_bucket_uuid,
                              fun menelaus_web_buckets:handle_cancel_view_compaction/4, [PoolId, Id, DDocId]};
                         ["pools", PoolId, "buckets", Id,
                          "ddocs", DDocId, "controller", "setUpdateMinChanges"] ->
                             {auth_check_bucket_uuid,
                              fun menelaus_web_buckets:handle_set_ddoc_update_min_changes/4, [PoolId, Id, DDocId]};
                         ["pools", "default", "remoteClusters"] ->
                             {auth, fun menelaus_web_remote_clusters:handle_remote_clusters_post/1};
                         ["pools", "default", "remoteClusters", Id] ->
                             {auth, fun menelaus_web_remote_clusters:handle_remote_cluster_update/2, [Id]};
                         ["logClientError"] -> {auth,
                                                fun (R) ->
                                                        User = menelaus_auth:extract_auth_user(R),
                                                        ?MENELAUS_WEB_LOG(?UI_SIDE_ERROR_REPORT,
                                                                          "Client-side error-report for user ~p on node ~p:~nUser-Agent:~s~n~s~n",
                                                                          [User, node(),
                                                                           Req:get_header_value("user-agent"), binary_to_list(R:recv_body())]),
                                                        R:ok({"text/plain", add_header(), <<"">>})
                                                end};
                         ["diag", "eval"] -> {auth, fun handle_diag_eval/1};
                         ["erlwsh" | _] ->
                             {done, erlwsh_web:loop(Req, erlwsh_deps:local_path(["priv", "www"]))};
                         ["couchBase" | _] -> {done, capi_http_proxy:handle_proxy_req(Req)};
                         _ ->
                             ?MENELAUS_WEB_LOG(0001, "Invalid post received: ~p", [Req]),
                             {done, Req:not_found()}
                     end;
                 'DELETE' ->
                     case PathTokens of
                         ["pools", PoolId, "buckets", Id] ->
                             {auth_check_bucket_uuid,
                              fun menelaus_web_buckets:handle_bucket_delete/3, [PoolId, Id]};
                         ["pools", "default", "remoteClusters", Id] ->
                             {auth, fun menelaus_web_remote_clusters:handle_remote_cluster_delete/2, [Id]};
                         ["controller", "cancelXCDR", XID] ->
                             {auth, fun menelaus_web_xdc_replications:handle_cancel_replication/2, [XID]};
                         ["controller", "cancelXDCR", XID] ->
                             {auth, fun menelaus_web_xdc_replications:handle_cancel_replication/2, [XID]};
                         ["settings", "readOnlyUser"] ->
                             {auth, fun handle_read_only_user_delete/1};
                         ["nodes", Node, "resources", LocationPath] ->
                             {auth, fun handle_resource_delete/3, [Node, LocationPath]};
                         ["couchBase" | _] -> {done, capi_http_proxy:handle_proxy_req(Req)};
                         _ ->
                             ?MENELAUS_WEB_LOG(0002, "Invalid delete received: ~p as ~p", [Req, PathTokens]),
                             {done, Req:respond({405, add_header(), "Method Not Allowed"})}
                     end;
                 'PUT' = Method ->
                     case PathTokens of
                         ["settings", "readOnlyUser"] ->
                             {auth, fun handle_read_only_user_reset/1};
                         ["couchBase" | _] -> {done, capi_http_proxy:handle_proxy_req(Req)};
                         _ ->
                             ?MENELAUS_WEB_LOG(0003, "Invalid ~p received: ~p", [Method, Req]),
                             {done, Req:respond({405, add_header(), "Method Not Allowed"})}
                     end;

                 _ ->
                     ?MENELAUS_WEB_LOG(0004, "Invalid request received: ~p", [Req]),
                     {done, Req:respond({405, add_header(), "Method Not Allowed"})}
             end,
    case Action of
        {done, RV} -> RV;
        {auth_ro, F} -> auth_ro(Req, F, []);
        {auth_ro, F, Args} -> auth_ro(Req, F, Args);
        {auth, F} -> auth(Req, F, []);
        {auth, F, Args} -> auth(Req, F, Args);
        {auth_bucket_mutate, F, Args} ->
            auth_bucket(Req, F, Args, false);
        {auth_bucket, F, Args} ->
            auth_bucket(Req, F, Args, true);
        {auth_any_bucket, F} ->
            auth_any_bucket(Req, F, []);
        {auth_any_bucket, F, Args} ->
            auth_any_bucket(Req, F, Args);
        {auth_check_bucket_uuid, F, Args} ->
            auth_check_bucket_uuid(Req, F, Args)
    end.

handle_uilogin(Req) ->
    Params = Req:parse_post(),
    User = proplists:get_value("user", Params),
    Password = proplists:get_value("password", Params),
    case menelaus_auth:check_auth({User, Password}) of
        true ->
            menelaus_auth:complete_uilogin(Req, admin);
        _ ->
            case menelaus_auth:is_read_only_auth({User, Password}) of
                true ->
                    menelaus_auth:complete_uilogin(Req, ro_admin);
                _ ->
                    Req:respond({400, server_header(), ""})
            end
    end.

handle_uilogout(Req) ->
    case menelaus_auth:extract_ui_auth_token(Req) of
        undefined ->
            ok;
        Token ->
            menelaus_ui_auth:logout(Token)
    end,
    Req:respond({200, [], []}).

auth_bucket(Req, F, [ArgPoolId, ArgBucketId | RestArgs], ReadOnlyOk) ->
    case ns_bucket:get_bucket(ArgBucketId) of
        {ok, BucketConf} ->
            case menelaus_auth:is_bucket_accessible({ArgBucketId, BucketConf}, Req, ReadOnlyOk) of
                true ->
                    menelaus_web_buckets:checking_bucket_uuid(
                      Req, BucketConf,
                      fun () ->
                              FArgs = [ArgPoolId, ArgBucketId] ++
                                  RestArgs ++ [Req],
                              apply(F, FArgs)
                      end);
                _ ->
                    menelaus_auth:require_auth(Req)
            end;
        not_present ->
            menelaus_util:reply_404(Req)
    end.

auth(Req, F, Args) ->
    menelaus_auth:apply_auth(Req, fun check_uuid/3, [F, Args]).

auth_ro(Req, F, Args) ->
    menelaus_auth:apply_ro_auth(Req, fun check_uuid/3, [F, Args]).

auth_any_bucket(Req, F, Args) ->
    menelaus_auth:apply_auth_any_bucket(Req, fun check_uuid/3, [F, Args]).

check_uuid(F, Args, Req) ->
    ReqUUID0 = proplists:get_value("uuid", Req:parse_qs()),
    case ReqUUID0 =/= undefined of
        true ->
            ReqUUID = list_to_binary(ReqUUID0),
            UUID = get_uuid(),

            case ReqUUID =:= UUID of
                true ->
                    erlang:apply(F, Args ++ [Req]);
                false ->
                    Req:respond({404, server_header(),
                                 "Cluster uuid does not match the requested.\r\n"})
            end;
        false ->
            erlang:apply(F, Args ++ [Req])
    end.

auth_check_bucket_uuid(Req, F, Args) ->
    menelaus_auth:apply_auth(Req, fun check_bucket_uuid/3, [F, Args]).

check_bucket_uuid(F, [_PoolId, Bucket | _] = Args, Req) ->
    case ns_bucket:get_bucket(Bucket) of
        not_present ->
            menelaus_util:reply_404(Req);
        {ok, BucketConfig} ->
            menelaus_web_buckets:checking_bucket_uuid(
              Req, BucketConfig,
              fun () ->
                      erlang:apply(F, Args ++ [Req])
              end)
    end.

%% Internal API
-define(SAMPLES_LOADING_TIMEOUT, 120000).
-define(SAMPLE_BUCKET_QUOTA_MB, 100).
-define(SAMPLE_BUCKET_QUOTA, 1024 * 1024 * ?SAMPLE_BUCKET_QUOTA_MB).

handle_sample_buckets(Req) ->

    Buckets = [Bucket || {Bucket, _} <- ns_bucket:get_buckets(ns_config:get())],

    Map = [ begin
                Name = filename:basename(Path, ".zip"),
                Installed = lists:member(Name, Buckets),
                {struct, [{name, list_to_binary(Name)},
                          {installed, Installed},
                          {quotaNeeded, ?SAMPLE_BUCKET_QUOTA}]}
            end || Path <- list_sample_files() ],

    reply_json(Req, Map).

handle_post_sample_buckets(Req) ->
    Samples = mochijson2:decode(Req:recv_body()),

    Errors = case validate_post_sample_buckets(Samples) of
                 ok ->
                     start_loading_samples(Samples);
                 X1 ->
                     X1
             end,


    case Errors of
        ok ->
            reply_json(Req, [], 202);
        X2 ->
            reply_json(Req, [Msg || {error, Msg} <- X2], 400)
    end.

start_loading_samples(Samples) ->
    Errors = [start_loading_sample(binary_to_list(Sample))
              || Sample <- Samples],
    case [X || X <- Errors, X =/= ok] of
        [] ->
            ok;
        X ->
            lists:flatten(X)
    end.

start_loading_sample(Name) ->
    Params = [{"threadsNumber", "3"},
              {"replicaIndex", "0"},
              {"replicaNumber", "1"},
              {"saslPassword", ""},
              {"authType", "sasl"},
              {"ramQuotaMB", integer_to_list(?SAMPLE_BUCKET_QUOTA_MB) },
              {"bucketType", "membase"},
              {"name", Name}],
    case menelaus_web_buckets:do_bucket_create(Name, Params, false, false) of
        ok ->
            start_loading_sample_task(Name);
        {_, Code} when Code < 300 ->
            start_loading_sample_task(Name);
        {{struct, [{errors, {struct, Errors}}, _]}, _} ->
            ?log_debug("Failed to create sample bucket: ~p", [Errors]),
            [{error, <<"Failed to create bucket!">>} | [{error, Msg} || {_, Msg} <- Errors]];
        {{struct, [{'_', Error}]}, _} ->
            ?log_debug("Failed to create sample bucket: ~p", [Error]),
            [{error, Error}];
        X ->
            ?log_debug("Failed to create sample bucket: ~p", [X]),
            X
    end.

start_loading_sample_task(Name) ->
    samples_loader_tasks:start_loading_sample(Name, ?SAMPLE_BUCKET_QUOTA_MB),
    ok.

list_sample_files() ->
    BinDir = path_config:component_path(bin),
    filelib:wildcard(filename:join([BinDir, "..", "samples", "*.zip"])).


sample_exists(Name) ->
    BinDir = path_config:component_path(bin),
    filelib:is_file(filename:join([BinDir, "..", "samples", binary_to_list(Name) ++ ".zip"])).

validate_post_sample_buckets(Samples) ->
    case check_valid_samples(Samples) of
        ok ->
            check_quota(Samples);
        X ->
            X
    end.

check_quota(Samples) ->

    NodesCount = length(ns_cluster_membership:active_nodes()),
    StorageInfo = ns_storage_conf:cluster_storage_info(),
    RamQuotas = proplists:get_value(ram, StorageInfo),
    QuotaUsed = proplists:get_value(quotaUsed, RamQuotas),
    QuotaTotal = proplists:get_value(quotaTotal, RamQuotas),
    Required = ?SAMPLE_BUCKET_QUOTA * erlang:length(Samples),

    case (QuotaTotal - QuotaUsed) <  (Required * NodesCount) of
        true ->
            Err = ["Not enough Quota, you need to allocate ", format_MB(Required),
                   " to install sample buckets"],
            [{error, list_to_binary(Err)}];
        false ->
            ok
    end.


check_valid_samples(Samples) ->
    Errors = [begin
                  case ns_bucket:name_conflict(binary_to_list(Name)) of
                      true ->
                          Err1 = ["Sample bucket ", Name, " is already loaded."],
                          {error, list_to_binary(Err1)};
                      _ ->
                          case sample_exists(Name) of
                              false ->
                                  Err2 = ["Sample ", Name, " is not a valid sample."],
                                  {error, list_to_binary(Err2)};
                              _ -> ok
                          end
                  end
              end || Name <- Samples],
    case [X || X <- Errors, X =/= ok] of
        [] ->
            ok;
        X ->
            X
    end.


format_MB(X) ->
    integer_to_list(misc:ceiling(X / 1024 / 1024)) ++ "MB".


implementation_version() ->
    list_to_binary(proplists:get_value(ns_server, ns_info:version(), "unknown")).

handle_pools(Req) ->
    UUID = get_uuid(),

    Pools = [{struct,
              [{name, <<"default">>},
               {uri, <<"/pools/default?uuid=", UUID/binary>>},
               {streamingUri, <<"/poolsStreaming/default?uuid=", UUID/binary>>}]}],
    EffectivePools =
        case is_system_provisioned() of
            true -> Pools;
            _ -> []
        end,
    Auth = menelaus_auth:extract_auth(Req),
    ReadOnlyAdmin = menelaus_auth:is_read_only_auth(Auth),
    Admin = ReadOnlyAdmin orelse menelaus_auth:check_auth(Auth),
    reply_json(Req,{struct, [{pools, EffectivePools},
                             {isAdminCreds, Admin},
                             {isROAdminCreds, ReadOnlyAdmin},
                             {settings,
                              {struct,
                               [{<<"maxParallelIndexers">>,
                                 <<"/settings/maxParallelIndexers?uuid=", UUID/binary>>},
                                {<<"viewUpdateDaemon">>,
                                 <<"/settings/viewUpdateDaemon?uuid=", UUID/binary>>}]}},
                             {uuid, UUID}
                             | build_versions()]}).
handle_engage_cluster2(Req) ->
    Body = Req:recv_body(),
    {struct, NodeKVList} = mochijson2:decode(Body),
    %% a bit kludgy, but 100% correct way to protect ourselves when
    %% everything will restart.
    process_flag(trap_exit, true),
    case ns_cluster:engage_cluster(NodeKVList) of
        {ok, _} ->
            %% NOTE: for 2.1+ cluster compat we may need
            %% something fancier. For now 2.0 is compatible only with
            %% itself and 1.8.x thus no extra work is needed.
            %%
            %% The idea is that engage_cluster/complete_join sequence
            %% is our cluster version compat negotiation. First
            %% cluster sends joinee node it's info in engage_cluster
            %% payload. Node then checks if it can work in that compat
            %% mode (node itself being single node cluster works in
            %% max compat mode it supports, which is perhaps higher
            %% then cluster's). If node supports this mode, it needs
            %% to send back engage_cluster reply with
            %% clusterCompatibility of cluster compat mode. Otherwise
            %% cluster would refuse this node as it runs in higher
            %% compat mode. That could be much much higher future
            %% compat mode. So only joinee knows if it can work in
            %% backwards compatible mode or not. Thus sending back of
            %% 'corrected' clusterCompatibility in engage_cluster
            %% response is our only option.
            %%
            %% NOTE: we don't need to actually switch to lower compat
            %% mode during engage_cluster. Because complete_join will
            %% cause full restart of joinee node, which will cause it
            %% to start back in cluster's compat mode.
            %%
            %% For now we just look if 1.8.x is asking us to join it
            %% and if it is, then we reply with clusterCompatibility
            %% of 1 which is the only thing they'll support
            %%
            %% NOTE: I was thinking about simply sending back
            %% clusterCompatibility of cluster, but that would break
            %% 10.x (i.e. much future version) check of backwards
            %% compatibility with us. I.e. because 2.0 is not checking
            %% cluster's compatibility (there's no need), lying about
            %% our cluster compat mode would not allow cluster to
            %% check we're compatible with it.
            %%
            %% 127.0.0.1 below is a bit subtle. See MB-8404. In
            %% CBSE-385 we saw how mis-configured node that was forced
            %% into 127.0.0.1 address was successfully added to
            %% cluster. And my thinking is "rename node in
            %% node-details output if node is 127.0.0.1" behavior
            %% that's needed for correct client's operation is to
            %% blame here. But given engage cluster is strictly
            %% intra-cluster thing we can return 127.0.0.1 back as
            %% 127.0.0.1 and thus join attempt in CBSE-385 would be
            %% prevented at completeJoin step which would be sent to
            %% 127.0.0.1 (joiner) and bounced.
            {struct, Result} = build_full_node_info(node(), "127.0.0.1"),
            {_, _} = CompatTuple = lists:keyfind(<<"clusterCompatibility">>, 1, NodeKVList),
            Result2 = case CompatTuple of
                          {_, 1} ->
                              ?log_info("Lowering our advertised clusterCompatibility to 1 in order to enable joining 1.8.x cluster"),
                              Result3 = lists:keyreplace(<<"clusterCompatibility">>, 1, Result, CompatTuple),
                              lists:keyreplace(clusterCompatibility, 1, Result3, CompatTuple);
                          _ ->
                              Result
                      end,
            reply_json(Req, {struct, Result2});
        {error, _What, Message, _Nested} ->
            reply_json(Req, [Message], 400)
    end,
    exit(normal).

handle_complete_join(Req) ->
    {struct, NodeKVList} = mochijson2:decode(Req:recv_body()),
    erlang:process_flag(trap_exit, true),
    case ns_cluster:complete_join(NodeKVList) of
        {ok, _} ->
            reply_json(Req, [], 200);
        {error, _What, Message, _Nested} ->
            reply_json(Req, [Message], 400)
    end,
    exit(normal).

% Returns an UUID if it is already in the ns_config and generates
% a new one otherwise.
get_uuid() ->
    case ns_config:search(uuid) of
        false ->
            Uuid = couch_uuids:random(),
            ns_config:set(uuid, Uuid),
            Uuid;
        {value, Uuid2} ->
            Uuid2
    end.

build_versions() ->
    [{implementationVersion, implementation_version()},
     {componentsVersion, {struct,
                          lists:map(fun ({K,V}) ->
                                            {K, list_to_binary(V)}
                                    end,
                                    ns_info:version())}}].

handle_versions(Req) ->
    reply_json(Req, {struct, build_versions()}).

% {"default", [
%   {port, 11211},
%   {buckets, [
%     {"default", [
%       {auth_plain, undefined},
%       {size_per_node, 64}, % In MB.
%       {cache_expiration_range, {0,600}}
%     ]}
%   ]}
% ]}

check_and_handle_pool_info(Id, Req) ->
    case is_system_provisioned() of
        true ->
            handle_pool_info(Id, Req);
        _ ->
            reply_json(Req, <<"unknown pool">>, 404)
    end.

handle_pool_info(Id, Req) ->
    LocalAddr = menelaus_util:local_addr(Req),
    Query = Req:parse_qs(),
    WaitChangeS = proplists:get_value("waitChange", Query),
    PassedETag = proplists:get_value("etag", Query),
    case WaitChangeS of
        undefined -> reply_json(Req, build_pool_info(Id, menelaus_auth:is_under_admin(Req),
                                                     normal, LocalAddr));
        _ ->
            WaitChange = list_to_integer(WaitChangeS),
            menelaus_event:register_watcher(self()),
            erlang:send_after(WaitChange, self(), wait_expired),
            handle_pool_info_wait(Req, Id, LocalAddr, PassedETag)
    end.

handle_pool_info_wait(Req, Id, LocalAddr, PassedETag) ->
    Info = mochijson2:encode(build_pool_info(Id, menelaus_auth:is_under_admin(Req),
                                             stable, LocalAddr)),
    ETag = integer_to_list(erlang:phash2(Info)),
    if
        ETag =:= PassedETag ->
            erlang:hibernate(?MODULE, handle_pool_info_wait_wake,
                             [Req, Id, LocalAddr, PassedETag]);
        true ->
            handle_pool_info_wait_tail(Req, Id, LocalAddr, ETag)
    end.

handle_pool_info_wait_wake(Req, Id, LocalAddr, PassedETag) ->
    receive
        wait_expired ->
            handle_pool_info_wait_tail(Req, Id, LocalAddr, PassedETag);
        {notify_watcher, _} ->
            timer:sleep(200), %% delay a bit to catch more notifications
            consume_notifications(),
            handle_pool_info_wait(Req, Id, LocalAddr, PassedETag);
        _ ->
            exit(normal)
    end.

consume_notifications() ->
    receive
        {notify_watcher, _} -> consume_notifications()
    after 0 ->
            done
    end.

handle_pool_info_wait_tail(Req, Id, LocalAddr, ETag) ->
    menelaus_event:unregister_watcher(self()),
    %% consume all notifications
    consume_notifications(),
    %% and reply
    {struct, PList} = build_pool_info(Id, menelaus_auth:is_under_admin(Req),
                                      for_ui, LocalAddr),
    Info = {struct, [{etag, list_to_binary(ETag)} | PList]},
    Headers = menelaus_auth:maybe_refresh_token(Req) ++ server_header(),
    Req:ok({"application/json", Headers, mochijson2:encode(Info)}),
    %% this will cause some extra latency on ui perhaps,
    %% because browsers commonly assume we'll keepalive, but
    %% keeping memory usage low is imho more important
    exit(normal).


build_pool_info(Id, IsAdmin, InfoLevel, LocalAddr) ->
    UUID = get_uuid(),

    F = build_nodes_info_fun(IsAdmin, InfoLevel, LocalAddr),
    Nodes = [F(N, undefined) || N <- ns_node_disco:nodes_wanted()],
    Config = ns_config:get(),
    BucketsVer = erlang:phash2(ns_bucket:get_bucket_names(Config))
        bxor erlang:phash2([{proplists:get_value(hostname, KV),
                             proplists:get_value(status, KV)} || {struct, KV} <- Nodes]),
    BucketsInfo = {struct, [{uri, bin_concat_path(["pools", Id, "buckets"],
                                                  [{"v", BucketsVer},
                                                   {"uuid", UUID}])}]},
    RebalanceStatus = case ns_orchestrator:is_rebalance_running() of
                          true -> <<"running">>;
                          _ -> <<"none">>
                      end,

    {Alerts, AlertsSilenceToken} = menelaus_web_alerts_srv:fetch_alerts(),

    Controllers = {struct, [
      {addNode, {struct, [{uri, <<"/controller/addNode?uuid=", UUID/binary>>}]}},
      {rebalance, {struct, [{uri, <<"/controller/rebalance?uuid=", UUID/binary>>}]}},
      {failOver, {struct, [{uri, <<"/controller/failOver?uuid=", UUID/binary>>}]}},
      {reAddNode, {struct, [{uri, <<"/controller/reAddNode?uuid=", UUID/binary>>}]}},
      {ejectNode, {struct, [{uri, <<"/controller/ejectNode?uuid=", UUID/binary>>}]}},
      {setAutoCompaction, {struct, [
        {uri, <<"/controller/setAutoCompaction?uuid=", UUID/binary>>},
        {validateURI, <<"/controller/setAutoCompaction?just_validate=1">>}
      ]}},
      {replication, {struct, [
        {createURI, <<"/controller/createReplication?uuid=", UUID/binary>>},
        {validateURI, <<"/controller/createReplication?just_validate=1">>}
      ]}},
      %% IMPORTANT: currently all the fast warmup related REST calls are
      %% stubs; so they must not be documented in any case
      {setFastWarmup, {struct, [
        {uri, <<"/controller/setFastWarmup?uuid=", UUID/binary>>},
        {validateURI, <<"/controller/setFastWarmup?just_validate=1">>}
      ]}}
    ]},

    TasksURI = bin_concat_path(["pools", Id, "tasks"],
                               [{"v", ns_doctor:get_tasks_version()}]),

    PropList0 = [{name, list_to_binary(Id)},
                 {alerts, Alerts},
                 {alertsSilenceURL,
                  iolist_to_binary([<<"/controller/resetAlerts?token=">>,
                                    AlertsSilenceToken,
                                    $&, <<"uuid=">>, UUID])},
                 {nodes, case InfoLevel of
                             stable -> Nodes;
                             _ ->
                                 misc:randomize(),
                                 misc:shuffle(Nodes)
                         end},
                 {buckets, BucketsInfo},
                 {remoteClusters,
                  {struct, [{uri, <<"/pools/default/remoteClusters?uuid=", UUID/binary>>},
                            {validateURI, <<"/pools/default/remoteClusters?just_validate=1">>}]}},
                 {controllers, Controllers},
                 {rebalanceStatus, RebalanceStatus},
                 {rebalanceProgressUri, bin_concat_path(["pools", Id, "rebalanceProgress"])},
                 {stopRebalanceUri, <<"/controller/stopRebalance?uuid=", UUID/binary>>},
                 {nodeStatusesUri, <<"/nodeStatuses">>},
                 {maxBucketCount, ns_config_ets_dup:unreliable_read_key(max_bucket_count, 10)},
                 {autoCompactionSettings, case ns_config:search(Config, autocompaction) of
                                              false ->
                                                  build_auto_compaction_settings([]);
                                              {value, ACSettings} ->
                                                  build_auto_compaction_settings(ACSettings)
                                          end},
                 {fastWarmupSettings, case ns_config:search(Config, fast_warmup) of
                                          false ->
                                              build_fast_warmup_settings([]);
                                          {value, FWSettings} ->
                                              build_fast_warmup_settings(FWSettings)
                                      end},
                 {tasks, {struct, [{uri, TasksURI}]}},
                 {counters, {struct, ns_cluster:counters()}}],
    PropList =
        case InfoLevel of
            for_ui ->
                StorageTotals = [ {Key, {struct, StoragePList}}
                                  || {Key, StoragePList} <- ns_storage_conf:cluster_storage_info()],
                [{storageTotals, {struct, StorageTotals}},
                 {stopRebalanceIsSafe, ns_cluster_membership:is_stop_rebalance_safe()},
                 {balanced, ns_cluster_membership:is_balanced()},
                 {failoverWarnings, ns_bucket:failover_warnings()}
                 | PropList0];
            normal ->
                StorageTotals = [ {Key, {struct, StoragePList}}
                  || {Key, StoragePList} <- ns_storage_conf:cluster_storage_info()],
                [{storageTotals, {struct, StorageTotals}} | PropList0];
            _ -> PropList0
        end,

    {struct, PropList}.

build_auto_compaction_settings(Settings) ->
    PropFun = fun ({JSONName, CfgName}) ->
                      case proplists:get_value(CfgName, Settings) of
                          undefined -> [];
                          {Percentage, Size} ->
                              [{JSONName, {struct, [{percentage, Percentage},
                                                    {size,  Size}]}}]
                      end
              end,
    DBAndView = lists:flatmap(PropFun,
                              [{databaseFragmentationThreshold, database_fragmentation_threshold},
                               {viewFragmentationThreshold, view_fragmentation_threshold}]),

    {struct, [{parallelDBAndViewCompaction, proplists:get_bool(parallel_db_and_view_compaction, Settings)}
              | case proplists:get_value(allowed_time_period, Settings) of
                    undefined -> [];
                    V -> [{allowedTimePeriod, build_auto_compaction_allowed_time_period(V)}]
                end] ++ DBAndView}.

build_auto_compaction_allowed_time_period(AllowedTimePeriod) ->
    [{JSONName, proplists:get_value(CfgName, AllowedTimePeriod)}
     || {JSONName, CfgName} <- [{fromHour, from_hour},
                                {toHour, to_hour},
                                {fromMinute, from_minute},
                                {toMinute, to_minute},
                                {abortOutside, abort_outside}]].

build_fast_warmup_settings(Settings) ->
    Mappings = [{fast_warmup_enabled, fastWarmupEnabled},
                {min_memory_threshold, minMemoryThreshold},
                {min_items_threshold, minItemsThreshold}],
    GetJsonProp =
        fun (Prop) ->
                Value = proplists:get_value(Prop, Mappings),
                true = (Value =/= undefined),

                Value
        end,

    JsonSettings = [{GetJsonProp(K), V} || {K, V} <- Settings],
    {struct, JsonSettings}.


build_nodes_info() ->
    F = build_nodes_info_fun(true, normal, "127.0.0.1"),
    [F(N, undefined) || N <- ns_node_disco:nodes_wanted()].

%% builds health/warmup status of given node (w.r.t. given Bucket if
%% not undefined)
build_node_status(Node, Bucket, InfoNode, BucketsAll) ->
    case proplists:get_bool(down, InfoNode) of
        false ->
            ReadyBuckets = proplists:get_value(ready_buckets, InfoNode),
            NodeBucketNames = ns_bucket:node_bucket_names(Node, BucketsAll),
            case Bucket of
                undefined ->
                    case ordsets:is_subset(lists:sort(NodeBucketNames),
                                           lists:sort(ReadyBuckets)) of
                        true ->
                            <<"healthy">>;
                        false ->
                            <<"warmup">>
                    end;
                _ ->
                    case lists:member(Bucket, ReadyBuckets) of
                        true ->
                            <<"healthy">>;
                        false ->
                            case lists:member(Bucket, NodeBucketNames) of
                                true ->
                                    <<"warmup">>;
                                false ->
                                    <<"unhealthy">>
                            end
                    end
            end;
        true ->
            <<"unhealthy">>
    end.

build_nodes_info_fun(IsAdmin, InfoLevel, LocalAddr) ->
    OtpCookie = list_to_binary(atom_to_list(erlang:get_cookie())),
    NodeStatuses = ns_doctor:get_nodes(),
    Config = ns_config:get(),
    BucketsAll = ns_bucket:get_buckets(Config),
    fun(WantENode, Bucket) ->
            InfoNode = ns_doctor:get_node(WantENode, NodeStatuses),
            KV = build_node_info(Config, WantENode, InfoNode, LocalAddr),

            Status = build_node_status(WantENode, Bucket, InfoNode, BucketsAll),
            KV1 = [{clusterMembership,
                    atom_to_binary(
                      ns_cluster_membership:get_cluster_membership(
                        WantENode, Config),
                      latin1)},
                   {status, Status},
                   {otpNode, list_to_binary(atom_to_list(WantENode))}
                   | KV],
            %% NOTE: the following avoids exposing otpCookie to UI
            KV2 = case IsAdmin andalso InfoLevel =:= normal of
                      true ->
                          [{otpCookie, OtpCookie} | KV1];
                      false -> KV1
                  end,
            KV3 = case Bucket of
                      undefined ->
                          case cluster_compat_mode:is_cluster_20() of
                              true ->
                                  case capi_utils:capi_url_bin(WantENode, <<"/">>, LocalAddr) of
                                      undefined -> KV2;
                                      CapiURL ->
                                          [{couchApiBase, CapiURL}
                                           | KV2]
                                  end;
                              _ ->
                                  KV2
                          end;
                      _ ->
                          Replication = case ns_bucket:get_bucket(Bucket, Config) of
                                            not_present -> 0.0;
                                            {ok, BucketConfig} ->
                                                failover_safeness_level:extract_replication_uptodateness(Bucket, BucketConfig,
                                                                                                         WantENode, NodeStatuses)
                                        end,
                          [{replication, Replication} | KV2]
                  end,
            KV4 = case InfoLevel of
                      stable -> KV3;
                      _ -> build_extra_node_info(Config, WantENode,
                                                 InfoNode, BucketsAll,
                                                 KV3)
                  end,
            {struct, KV4}
    end.

build_extra_node_info(Config, Node, InfoNode, _BucketsAll, Append) ->

    {UpSecs, {MemoryTotalErlang, MemoryAllocedErlang, _}} =
        {proplists:get_value(wall_clock, InfoNode, 0),
         proplists:get_value(memory_data, InfoNode,
                             {0, 0, undefined})},

    SystemStats = proplists:get_value(system_stats, InfoNode, []),
    SigarMemTotal = proplists:get_value(mem_total, SystemStats),
    SigarMemFree = proplists:get_value(mem_free, SystemStats),
    {MemoryTotal, MemoryFree} =
        case SigarMemTotal =:= undefined orelse SigarMemFree =:= undefined of
            true ->
                {MemoryTotalErlang, MemoryTotalErlang - MemoryAllocedErlang};
            _ ->
                {SigarMemTotal, SigarMemFree}
        end,

    NodesBucketMemoryTotal = case ns_config:search_node_prop(Node,
                                                             Config,
                                                             memcached,
                                                             max_size) of
                                 X when is_integer(X) -> X;
                                 undefined -> (MemoryTotal * 4) div (5 * 1048576)
                             end,

    NodesBucketMemoryAllocated = NodesBucketMemoryTotal,
    [{systemStats, {struct, proplists:get_value(system_stats, InfoNode, [])}},
     {interestingStats, {struct, proplists:get_value(interesting_stats, InfoNode, [])}},
     %% TODO: deprecate this in API (we need 'stable' "startupTStamp"
     %% first)
     {uptime, list_to_binary(integer_to_list(UpSecs))},
     %% TODO: deprecate this in API
     {memoryTotal, erlang:trunc(MemoryTotal)},
     %% TODO: deprecate this in API
     {memoryFree, erlang:trunc(MemoryFree)},
     %% TODO: deprecate this in API
     {mcdMemoryReserved, erlang:trunc(NodesBucketMemoryTotal)},
     %% TODO: deprecate this in API
     {mcdMemoryAllocated, erlang:trunc(NodesBucketMemoryAllocated)}
     | Append].

build_node_hostname(Config, Node, LocalAddr) ->
    Host = case misc:node_name_host(Node) of
               {_, "127.0.0.1"} -> LocalAddr;
               {_Name, H} -> H
           end,
    Host ++ ":" ++ integer_to_list(misc:node_rest_port(Config, Node)).

build_node_info(Config, WantENode, InfoNode, LocalAddr) ->

    DirectPort = ns_config:search_node_prop(WantENode, Config, memcached, port),
    ProxyPort = ns_config:search_node_prop(WantENode, Config, moxi, port),
    Versions = proplists:get_value(version, InfoNode, []),
    Version = proplists:get_value(ns_server, Versions, "unknown"),
    OS = proplists:get_value(system_arch, InfoNode, "unknown"),
    HostName = build_node_hostname(Config, WantENode, LocalAddr),

    RV = [{hostname, list_to_binary(HostName)},
          {clusterCompatibility, ns_heart:effective_cluster_compat_version()},
          {version, list_to_binary(Version)},
          {os, list_to_binary(OS)},
          {ports, {struct, [{proxy, ProxyPort},
                            {direct, DirectPort}]}}
         ],
    case WantENode =:= node() of
        true ->
            [{thisNode, true} | RV];
        _ -> RV
    end.

handle_pool_info_streaming(Id, Req) ->
    LocalAddr = menelaus_util:local_addr(Req),
    F = fun(InfoLevel) ->
                build_pool_info(Id, menelaus_auth:is_under_admin(Req),
                                InfoLevel, LocalAddr)
        end,
    handle_streaming(F, Req, undefined).

handle_streaming(F, Req, LastRes) ->
    HTTPRes = Req:ok({"application/json; charset=utf-8",
                      server_header(),
                      chunked}),
    %% Register to get config state change messages.
    menelaus_event:register_watcher(self()),
    Sock = Req:get(socket),
    inet:setopts(Sock, [{active, true}]),
    handle_streaming(F, Req, HTTPRes, LastRes).

streaming_inner(F, HTTPRes, LastRes) ->
    Res = F(stable),
    case Res =:= LastRes of
        true ->
            ok;
        false ->
            ResNormal = case Res of
                            {just_write, Stuff} -> Stuff;
                            _ -> F(normal)
                        end,
            HTTPRes:write_chunk(mochijson2:encode(ResNormal)),
            HTTPRes:write_chunk("\n\n\n\n")
    end,
    Res.

consume_watcher_notifies() ->
    receive
        {notify_watcher, _} ->
            consume_watcher_notifies()
    after 0 ->
            ok
    end.

handle_streaming(F, Req, HTTPRes, LastRes) ->
    Res =
        try streaming_inner(F, HTTPRes, LastRes)
        catch exit:normal ->
                HTTPRes:write_chunk(""),
                exit(normal)
        end,
    erlang:hibernate(?MODULE, handle_streaming_wakeup, [F, Req, HTTPRes, Res]).

handle_streaming_wakeup(F, Req, HTTPRes, Res) ->
    receive
        {notify_watcher, _} ->
            timer:sleep(50),
            consume_watcher_notifies(),
            ok;
        _ ->
            exit(normal)
    after 25000 ->
            ok
    end,
    handle_streaming(F, Req, HTTPRes, Res).

handle_join(Req) ->
    %% paths:
    %%  cluster secured, admin logged in:
    %%           after creds work and node join happens,
    %%           200 returned with Location header pointing
    %%           to new /pool/default
    %%  cluster not secured, after node join happens,
    %%           a 200 returned with Location header to new /pool/default,
    %%           401 if request had
    %%  cluster either secured or not:
    %%           a 400 with json error message when join fails for whatever reason
    %%
    %% parameter example: clusterMemberHostIp=192%2E168%2E0%2E1&
    %%                    clusterMemberPort=8091&
    %%                    user=admin&password=admin123
    %%
    Params = Req:parse_post(),

    Hostname = case proplists:get_value("hostname", Params) of
                   undefined ->
                       %%  this is for backward compatibility
                       ClusterMemberPort = proplists:get_value("clusterMemberPort", Params),
                       ClusterMemberHostIp = proplists:get_value("clusterMemberHostIp", Params),
                       case lists:member(undefined,
                                         [ClusterMemberPort, ClusterMemberHostIp]) of
                           true ->
                               undefined;
                           _ ->
                               lists:concat([ClusterMemberHostIp, ":", ClusterMemberPort])
                       end;
                   X ->
                       X
               end,

    OtherUser = proplists:get_value("user", Params),
    OtherPswd = proplists:get_value("password", Params),
    case lists:member(undefined,
                      [Hostname, OtherUser, OtherPswd]) of
        true  -> ?MENELAUS_WEB_LOG(0013, "Received request to join cluster missing a parameter.", []),
                 Req:respond({400, add_header(), "Attempt to join node to cluster received with missing parameters.\n"});
        false ->
            case (catch parse_hostname(Hostname)) of
                {error, Msgs} ->
                    reply_json(Req, Msgs, 400);
                {OtherHost, OtherPort} ->
                    handle_join_tail(Req, OtherHost, OtherPort, OtherUser, OtherPswd)
            end
    end.

handle_join_tail(Req, OtherHost, OtherPort, OtherUser, OtherPswd) ->
    process_flag(trap_exit, true),
    {Username, Password} = case ns_config:search_prop(ns_config:get(), rest_creds, creds, []) of
                               [] -> {[], []};
                               [{U, PList} | _] ->
                                   {U, proplists:get_value(password, PList)}
                           end,
    RV = case ns_cluster:check_host_connectivity(OtherHost) of
             {ok, MyIP} ->
                 {struct, MyPList} = build_full_node_info(node(), MyIP),
                 Hostname = misc:expect_prop_value(hostname, MyPList),

                 menelaus_rest:json_request_hilevel(post,
                                                    {OtherHost, OtherPort, "/controller/addNode",
                                                     "application/x-www-form-urlencoded",
                                                     mochiweb_util:urlencode([{<<"hostname">>, Hostname},
                                                                              {<<"user">>, Username},
                                                                              {<<"password">>, Password}])},
                                                    {OtherUser, OtherPswd});
             X -> X
         end,

    case RV of
        {ok, _} -> Req:respond({200, add_header(), []});
        {client_error, JSON} ->
            reply_json(Req, JSON, 400);
        {error, _What, Message, _Nested} ->
            reply_json(Req, [Message], 400)
    end,
    exit(normal).

%% waits till only one node is left in cluster
do_eject_myself_rec(0, _) ->
    exit(self_eject_failed);
do_eject_myself_rec(IterationsLeft, Period) ->
    MySelf = node(),
    case ns_node_disco:nodes_actual_proper() of
        [MySelf] -> ok;
        _ ->
            timer:sleep(Period),
            do_eject_myself_rec(IterationsLeft-1, Period)
    end.

do_eject_myself() ->
    ns_cluster:leave(),
    do_eject_myself_rec(10, 250).

handle_eject_post(Req) ->
    PostArgs = Req:parse_post(),
    %
    % either Eject a running node, or eject a node which is down.
    %
    % request is a urlencoded form with otpNode
    %
    % responses are 200 when complete
    %               401 if creds were not supplied and are required
    %               403 if creds were supplied and are incorrect
    %               400 if the node to be ejected doesn't exist
    %
    OtpNodeStr = case proplists:get_value("otpNode", PostArgs) of
                     undefined -> undefined;
                     "Self" -> atom_to_list(node());
                     "zzzzForce" ->
                         handle_force_self_eject(Req),
                         exit(normal);
                     X -> X
                 end,
    case OtpNodeStr of
        undefined -> Req:respond({400, add_header(), "Bad Request\n"});
        _ ->
            OtpNode = list_to_atom(OtpNodeStr),
            case ns_cluster_membership:get_cluster_membership(OtpNode) of
                active ->
                    Req:respond({400, add_header(), "Cannot remove active server.\n"});
                _ ->
                    do_handle_eject_post(Req, OtpNode)
            end
    end.

handle_force_self_eject(Req) ->
    erlang:process_flag(trap_exit, true),
    ns_cluster:force_eject_self(),
    Req:respond({200, [], "done"}),
    ok.

do_handle_eject_post(Req, OtpNode) ->
    case OtpNode =:= node() of
        true ->
            do_eject_myself(),
            Req:respond({200, [], []});
        false ->
            case lists:member(OtpNode, ns_node_disco:nodes_wanted()) of
                true ->
                    ns_cluster:leave(OtpNode),
                    ?MENELAUS_WEB_LOG(?NODE_EJECTED, "Node ejected: ~p from node: ~p",
                                      [OtpNode, erlang:node()]),
                    Req:respond({200, add_header(), []});
                false ->
                                                % Node doesn't exist.
                    ?MENELAUS_WEB_LOG(0018, "Request to eject nonexistant server failed.  Requested node: ~p",
                                      [OtpNode]),
                    Req:respond({400, add_header(), "Server does not exist.\n"})
            end
    end.

handle_settings_max_parallel_indexers(Req) ->
    Config = ns_config:get(),

    GlobalValue =
        case ns_config:search(Config, {couchdb, max_parallel_indexers}) of
            false ->
                null;
            {value, V} ->
                V
        end,
    ThisNodeValue =
        case ns_config:search_node(node(), Config, {couchdb, max_parallel_indexers}) of
            false ->
                null;
            {value, V2} ->
                V2
        end,

    reply_json(Req, {struct, [{globalValue, GlobalValue},
                              {nodes, [{node(), ThisNodeValue}]}]}).

handle_settings_max_parallel_indexers_post(Req) ->
    Params = Req:parse_post(),
    V = proplists:get_value("globalValue", Params, ""),
    case parse_validate_number(V, 1, 1024) of
        {ok, Parsed} ->
            ns_config:set({couchdb, max_parallel_indexers}, Parsed),
            handle_settings_max_parallel_indexers(Req);
        Error ->
            reply_json(Req, {struct, [{'_', iolist_to_binary(io_lib:format("Invalid globalValue: ~p", [Error]))}]}, 400)
    end.

handle_settings_view_update_daemon(Req) ->
    {value, Config} = ns_config:search(set_view_update_daemon),

    UpdateInterval = proplists:get_value(update_interval, Config),
    UpdateMinChanges = proplists:get_value(update_min_changes, Config),
    ReplicaUpdateMinChanges = proplists:get_value(replica_update_min_changes, Config),

    true = (UpdateInterval =/= undefined),
    true = (UpdateMinChanges =/= undefined),
    true = (UpdateMinChanges =/= undefined),

    reply_json(Req, {struct, [{updateInterval, UpdateInterval},
                              {updateMinChanges, UpdateMinChanges},
                              {replicaUpdateMinChanges, ReplicaUpdateMinChanges}]}).

handle_settings_view_update_daemon_post(Req) ->
    Params = Req:parse_post(),

    {Props, Errors} =
        lists:foldl(
          fun ({Key, RestKey}, {AccProps, AccErrors} = Acc) ->
                  Raw = proplists:get_value(RestKey, Params),

                  case Raw of
                      undefined ->
                          Acc;
                      _ ->
                          case parse_validate_number(Raw, 0, undefined) of
                              {ok, Value} ->
                                  {[{Key, Value} | AccProps], AccErrors};
                              Error ->
                                  Msg = io_lib:format("Invalid ~s: ~p",
                                                      [RestKey, Error]),
                                  {AccProps, [{RestKey, iolist_to_binary(Msg)}]}
                          end
                  end
          end, {[], []},
          [{update_interval, "updateInterval"},
           {update_min_changes, "updateMinChanges"},
           {replica_update_min_changes, "replicaUpdateMinChanges"}]),

    case Errors of
        [] ->
            {value, CurrentProps} = ns_config:search(set_view_update_daemon),
            MergedProps = misc:update_proplist(CurrentProps, Props),
            ns_config:set(set_view_update_daemon, MergedProps),
            handle_settings_view_update_daemon(Req);
        _ ->
            reply_json(Req, {struct, Errors}, 400)
    end.

validate_cred(undefined, _) -> <<"Field must be given">>;
validate_cred(P, password) when length(P) < 6 -> <<"At least 6 characters is required">>;
validate_cred([], _) -> <<"Empty Field">>;
validate_cred(_, _) -> true.

maybe_invalid(Name, Value) ->
    UserErrors = validate_cred(Value, Name),
    {Name, case UserErrors of
                true -> do_validate_cred(Value, Name);
                _ -> UserErrors
           end}.

delete_read_only_user_creds() ->
    ns_config:set(read_only_user_creds, null).

get_read_only_admin_name() ->
    case ns_config:search(read_only_user_creds) of
        {value, {U, _}} -> U;
        _ -> ""
    end.

handle_settings_read_only_admin_name(Req) ->
    case get_read_only_admin_name() of
        "" ->
            menelaus_util:reply_404(Req);
        Name ->
            reply_json(Req, list_to_binary(Name), 200)
    end.

handle_settings_read_only_user_post(Req) ->
    PostArgs = Req:parse_post(),
    ValidateOnly = proplists:get_value("just_validate", Req:parse_qs()) =:= "1",
    U = proplists:get_value("username", PostArgs),
    P = proplists:get_value("password", PostArgs),
    Errors0 = [{K, V} || {K, V} <- [maybe_invalid(username, U),
                                    maybe_invalid(password, P)], V =/= true],
    RestCreds = ns_config:search('latest-config-marker', rest_creds, []),
    Errors = Errors0 ++
        case proplists:get_value(creds, RestCreds, []) of
            [{AdminUser, _} | _] ->
                case AdminUser =:= U of
                    true ->
                        [{username, <<"Read-only user cannot be same user as administrator">>}];
                    _ ->
                        []
                end;
            _ ->
                []
        end,
    case Errors of
        [] ->
            case ValidateOnly of
                false -> ns_config:set(read_only_user_creds, {U, P});
                true -> true
            end,
            reply_json(Req, [], 200);
        _ ->
            reply_json(Req, {struct, [{errors, {struct, Errors}}]}, 400)
    end.

handle_read_only_user_delete(Req) ->
    case menelaus_auth:is_read_only_admin_exist() of
        false ->
            reply_json(Req, <<"Read-Only admin does not exist">>, 404);
        true ->
            delete_read_only_user_creds(),
            reply_json(Req, [], 200)
    end.

handle_read_only_user_reset(Req) ->
    case menelaus_auth:is_read_only_admin_exist() of
        false ->
            reply_json(Req, <<"Read-Only admin does not exist">>, 404);
        true ->
            ReqArgs = Req:parse_post(),
            NewROAPass = proplists:get_value("password", ReqArgs),
            case maybe_invalid(password, NewROAPass) of
                {password, true} ->
                    ROAName = get_read_only_admin_name(),
                    ns_config:set(read_only_user_creds, {ROAName, NewROAPass}),
                    reply_json(Req, [], 200);
                Error -> reply_json(Req, {struct, [{errors, {struct, [Error]}}]}, 400)
            end
    end.

handle_pool_settings(_PoolId, Req) ->
    Params = Req:parse_post(),
    Node = node(),
    Results = [case proplists:get_value("memoryQuota", Params) of
                   undefined -> ok;
                   X ->
                       {MinMemoryMB, MaxMemoryMB, QuotaErrorDetailsFun} =
                           ns_storage_conf:allowed_node_quota_range(),
                       case parse_validate_number(X, MinMemoryMB, MaxMemoryMB) of
                           {ok, Number} ->
                               {ok, fun () ->
                                            ok = ns_storage_conf:change_memory_quota(Node, Number)
                                            %% TODO: that should
                                            %% really be a cluster setting
                                    end};
                           invalid -> <<"The RAM Quota value must be a number.">>;
                           too_small ->
                               list_to_binary("The RAM Quota value is too small." ++ QuotaErrorDetailsFun());
                           too_large ->
                               list_to_binary("The RAM Quota value is too large." ++ QuotaErrorDetailsFun())
                       end
               end],
    case lists:filter(fun(ok) -> false;
                         ({ok, _}) -> false;
                         (_) -> true
                      end, Results) of
        [] ->
            lists:foreach(fun ({ok, CommitF}) ->
                                  CommitF();
                              (_) -> ok
                          end, Results),
            Req:respond({200, add_header(), []});
        Errs -> reply_json(Req, Errs, 400)
    end.


handle_settings_web(Req) ->
    reply_json(Req, build_settings_web()).

build_settings_web() ->
    Config = ns_config:get(),
    {U, P} = case ns_config:search_node_prop(Config, rest_creds, creds) of
                 [{User, Auth} | _] ->
                     {User, proplists:get_value(password, Auth, "")};
                 _NoneFound ->
                     {"", ""}
             end,
    Port = proplists:get_value(port, webconfig()),
    build_settings_web(Port, U, P).

build_settings_web(Port, U, P) ->
    {struct, [{port, Port},
              {username, list_to_binary(U)},
              {password, list_to_binary(P)}]}.

%% @doc Settings to en-/disable stats sending to some remote server
handle_settings_stats(Req) ->
    reply_json(Req, {struct, build_settings_stats()}).

build_settings_stats() ->
    Defaults = default_settings_stats_config(),
    [{send_stats, SendStats}] = ns_config:search_prop(
                                  ns_config:get(), settings, stats, Defaults),
    [{sendStats, SendStats}].

default_settings_stats_config() ->
    [{send_stats, false}].

handle_settings_stats_post(Req) ->
    PostArgs = Req:parse_post(),
    SendStats = proplists:get_value("sendStats", PostArgs),
    case validate_settings_stats(SendStats) of
        error ->
            Req:respond({400, add_header(),
                         "The value of \"sendStats\" must be true or false."});
        SendStats2 ->
            ns_config:set(settings, [{stats, [{send_stats, SendStats2}]}]),
            Req:respond({200, add_header(), []})
    end.

validate_settings_stats(SendStats) ->
    case SendStats of
        "true" -> true;
        "false" -> false;
        _ -> error
    end.

%% @doc Settings to en-/disable auto-failover
handle_settings_auto_failover(Req) ->
    Config = build_settings_auto_failover(),
    Enabled = proplists:get_value(enabled, Config),
    Timeout = proplists:get_value(timeout, Config),
    Count = proplists:get_value(count, Config),
    reply_json(Req, {struct, [{enabled, Enabled},
                              {timeout, Timeout},
                              {count, Count}]}).

build_settings_auto_failover() ->
    {value, Config} = ns_config:search(ns_config:get(), auto_failover_cfg),
    Config.

handle_settings_auto_failover_post(Req) ->
    PostArgs = Req:parse_post(),
    ValidateOnly = proplists:get_value("just_validate", Req:parse_qs()) =:= "1",
    Enabled = proplists:get_value("enabled", PostArgs),
    Timeout = proplists:get_value("timeout", PostArgs),
    % MaxNodes is hard-coded to 1 for now.
    MaxNodes = "1",
    case {ValidateOnly,
          validate_settings_auto_failover(Enabled, Timeout, MaxNodes)} of
        {false, [true, Timeout2, MaxNodes2]} ->
            auto_failover:enable(Timeout2, MaxNodes2),
            Req:respond({200, add_header(), []});
        {false, false} ->
            auto_failover:disable(),
            Req:respond({200, add_header(), []});
        {false, {error, Errors}} ->
            Errors2 = [<<Msg/binary, "\n">> || {_, Msg} <- Errors],
            Req:respond({400, add_header(), Errors2});
        {true, {error, Errors}} ->
            reply_json(Req, {struct, [{errors, {struct, Errors}}]}, 200);
        % Validation only and no errors
        {true, _}->
            reply_json(Req, {struct, [{errors, null}]}, 200)
    end.

validate_settings_auto_failover(Enabled, Timeout, MaxNodes) ->
    Enabled2 = case Enabled of
        "true" -> true;
        "false" -> false;
        _ -> {enabled, <<"The value of \"enabled\" must be true or false">>}
    end,
    case Enabled2 of
        true ->
            Errors = [is_valid_positive_integer_in_range(Timeout, ?AUTO_FAILLOVER_MIN_TIMEOUT, ?AUTO_FAILLOVER_MAX_TIMEOUT) orelse
                      {timeout, erlang:list_to_binary(io_lib:format("The value of \"timeout\" must be a positive integer in a range from ~p to ~p",
                                                                                [?AUTO_FAILLOVER_MIN_TIMEOUT, ?AUTO_FAILLOVER_MAX_TIMEOUT]))},
                      is_valid_positive_integer(MaxNodes) orelse
                      {maxNodes, <<"The value of \"maxNodes\" must be a positive integer">>}],
            case lists:filter(fun (E) -> E =/= true end, Errors) of
                [] ->
                    [Enabled2, list_to_integer(Timeout),
                     list_to_integer(MaxNodes)];
                Errors2 ->
                    {error, Errors2}
             end;
        false ->
            Enabled2;
        Error ->
            {error, [Error]}
    end.

is_valid_positive_integer(String) ->
    Int = (catch list_to_integer(String)),
    (is_integer(Int) andalso (Int > 0)).

is_valid_positive_integer_in_range(String, Min, Max) ->
    Int = (catch list_to_integer(String)),
    (is_integer(Int) andalso (Int >= Min) andalso (Int =< Max)).

%% @doc Resets the number of nodes that were automatically failovered to zero
handle_settings_auto_failover_reset_count(Req) ->
    auto_failover:reset_count(),
    Req:respond({200, add_header(), []}).

%% true iff system is correctly provisioned
is_system_provisioned() ->
    {struct, PList} = build_settings_web(),
    Username = proplists:get_value(username, PList),
    Password = proplists:get_value(password, PList),
    case {binary_to_list(Username), binary_to_list(Password)} of
        {[_|_], [_|_]} -> true;
        _ -> false
    end.

maybe_cleanup_old_buckets() ->
    case is_system_provisioned() of
        true ->
            ok;
        false ->
            true = ns_node_disco:nodes_wanted() =:= [node()],
            ns_storage_conf:delete_unused_buckets_db_files()
    end.

is_valid_port_number("SAME") -> true;
is_valid_port_number(String) ->
    PortNumber = (catch list_to_integer(String)),
    (is_integer(PortNumber) andalso (PortNumber > 0) andalso (PortNumber =< 65535)).

do_validate_cred(Username, username) ->
    V = lists:all(
          fun (C) ->
                  C > 32 andalso C =/= 127 andalso
                      not lists:member(C, "()<>@,;:\\\"/[]?={}")
          end, Username),

    V orelse
        <<"The username must not contain spaces, control or any of ()<>@,;:\\\"/[]?={} characters">>;

do_validate_cred(Password, password) ->
    V = lists:all(
          fun (C) ->
                  C > 31 andalso c =/= 127
          end, Password),

    V orelse <<"The password must not contain control characters">>.

validate_settings(Port, U, P) ->
    case lists:all(fun erlang:is_list/1, [Port, U, P]) of
        false -> [<<"All parameters must be given">>];
        _ -> Candidates = [is_valid_port_number(Port)
                           orelse <<"Port must be a positive integer less than 65536">>,
                           case {U, P} of
                               {[], _} -> <<"Username and password are required.">>;
                               {[_Head | _], P} ->
                                   case do_validate_cred(U, username) of
                                       true ->
                                           case length(P) =< 5 of
                                               true ->
                                                   <<"The password must be at least six characters.">>;
                                               false ->
                                                   do_validate_cred(P, password)
                                           end;
                                       Msg ->
                                           Msg
                                   end
                           end],
             lists:filter(fun (E) -> E =/= true end,
                          Candidates)
    end.

%% These represent settings for a cluster.  Node settings should go
%% through the /node URIs
handle_settings_web_post(Req) ->
    PostArgs = Req:parse_post(),
    Port = proplists:get_value("port", PostArgs),
    U = proplists:get_value("username", PostArgs),
    P = proplists:get_value("password", PostArgs),
    case validate_settings(Port, U, P) of
        [_Head | _] = Errors ->
            reply_json(Req, Errors, 400);
        [] ->
            PortInt = case Port of
                         "SAME" -> proplists:get_value(port, webconfig());
                         _      -> list_to_integer(Port)
                      end,
            case build_settings_web() =:= build_settings_web(PortInt, U, P) of
                true -> ok; % No change.
                false ->
                    maybe_cleanup_old_buckets(),
                    ns_config:set(rest, [{port, PortInt}]),
                    ns_config:set(rest_creds,
                                  [{creds,
                                    [{U, [{password, P}]}]}]),

                    %% NOTE: this to avoid admin user name to be equal
                    %% to read only user name
                    delete_read_only_user_creds(),

                    menelaus_ui_auth:reset()

                    %% No need to restart right here, as our ns_config
                    %% event watcher will do it later if necessary.
            end,
            Host = Req:get_header_value("host"),
            PureHostName = case string:tokens(Host, ":") of
                               [Host] -> Host;
                               [HostName, _] -> HostName
                           end,
            NewHost = PureHostName ++ ":" ++ integer_to_list(PortInt),
            %% TODO: detect and support https when time will come
            reply_json(Req, {struct, [{newBaseUri, list_to_binary("http://" ++ NewHost ++ "/")}]})
    end.

handle_settings_alerts(Req) ->
    {value, Config} = ns_config:search(email_alerts),
    reply_json(Req, {struct, menelaus_alert:build_alerts_json(Config)}).

handle_settings_alerts_post(Req) ->
    PostArgs = Req:parse_post(),
    ValidateOnly = proplists:get_value("just_validate", Req:parse_qs()) =:= "1",
    case {ValidateOnly, menelaus_alert:parse_settings_alerts_post(PostArgs)} of
        {false, {ok, Config}} ->
            ns_config:set(email_alerts, Config),
            Req:respond({200, add_header(), []});
        {false, {error, Errors}} ->
            reply_json(Req, {struct, [{errors, {struct, Errors}}]}, 400);
        {true, {ok, _}} ->
            reply_json(Req, {struct, [{errors, null}]}, 200);
        {true, {error, Errors}} ->
            reply_json(Req, {struct, [{errors, {struct, Errors}}]}, 200)
    end.

%% @doc Sends a test email with the current settings
handle_settings_alerts_send_test_email(Req) ->
    PostArgs = Req:parse_post(),
    Subject = proplists:get_value("subject", PostArgs),
    Body = proplists:get_value("body", PostArgs),
    {ok, Config} = menelaus_alert:parse_settings_alerts_post(PostArgs),

    case ns_mail:send(Subject, Body, Config) of
        {error, _, {_, _, {error, Reason}}} ->
            reply_json(Req, {struct, [{error, Reason}]}, 400);
        {error, Reason} ->
            reply_json(Req, {struct, [{error, Reason}]}, 400);
        _ ->
            Req:respond({200, add_header(), []})
    end.

-ifdef(EUNIT).

test() ->
    eunit:test({module, ?MODULE},
               [verbose]).

-endif.

-include_lib("kernel/include/file.hrl").

%% Originally from mochiweb_request.erl maybe_serve_file/2
%% and modified to handle user-defined content-type
serve_static_file(Req, {DocRoot, Path}, ContentType, ExtraHeaders) ->
    serve_static_file(Req, filename:join(DocRoot, Path), ContentType, ExtraHeaders);
serve_static_file(Req, File, ContentType, ExtraHeaders) ->
    case file:read_file_info(File) of
        {ok, FileInfo} ->
            LastModified = httpd_util:rfc1123_date(FileInfo#file_info.mtime),
            case Req:get_header_value("if-modified-since") of
                LastModified ->
                    Req:respond({304, ExtraHeaders, ""});
                _ ->
                    case file:open(File, [raw, binary]) of
                        {ok, IoDevice} ->
                            Res = Req:ok({ContentType,
                                          [{"last-modified", LastModified}
                                           | ExtraHeaders],
                                          {file, IoDevice}}),
                            file:close(IoDevice),
                            Res;
                        _ ->
                            Req:not_found(ExtraHeaders)
                    end
            end;
        {error, _} ->
            Req:not_found(ExtraHeaders)
    end.

% too much typing to add this, and I'd rather not hide the response too much
add_header() ->
    menelaus_util:server_header().

%% log categorizing, every logging line should be unique, and most
%% should be categorized

ns_log_cat(0013) ->
    crit;
ns_log_cat(0019) ->
    warn;
ns_log_cat(?START_FAIL) ->
    crit;
ns_log_cat(?NODE_EJECTED) ->
    info;
ns_log_cat(?UI_SIDE_ERROR_REPORT) ->
    warn.

ns_log_code_string(0013) ->
    "node join failure";
ns_log_code_string(0019) ->
    "server error during request processing";
ns_log_code_string(?START_FAIL) ->
    "failed to start service";
ns_log_code_string(?NODE_EJECTED) ->
    "node was ejected";
ns_log_code_string(?UI_SIDE_ERROR_REPORT) ->
    "client-side error report".

alert_key(?BUCKET_CREATED)  -> bucket_created;
alert_key(?BUCKET_DELETED)  -> bucket_deleted;
alert_key(_) -> all.

handle_dot(Bucket, Req) ->
    Dot = ns_janitor_vis:graphviz(Bucket),
    Req:ok({"text/plain; charset=utf-8",
            server_header(),
            iolist_to_binary(Dot)}).

handle_dotsvg(Bucket, Req) ->
    Dot = ns_janitor_vis:graphviz(Bucket),
    DoRefresh = case proplists:get_value("refresh", Req:parse_qs(), "") of
                    "ok" -> true;
                    "yes" -> true;
                    "1" -> true;
                    _ -> false
                end,
    MaybeRefresh = if DoRefresh ->
                           [{"refresh", 1}];
                      true -> []
                   end,
    Req:ok({"image/svg+xml", MaybeRefresh ++ server_header(),
           iolist_to_binary(menelaus_util:insecure_pipe_through_command("dot -Tsvg", Dot))}).

handle_node("self", Req)            -> handle_node("default", node(), Req);
handle_node(S, Req) when is_list(S) -> handle_node("default", list_to_atom(S), Req).

handle_node(_PoolId, Node, Req) ->
    LocalAddr = menelaus_util:local_addr(Req),
    case lists:member(Node, ns_node_disco:nodes_wanted()) of
        true ->
            Result = build_full_node_info(Node, LocalAddr),
            reply_json(Req, Result);
        false ->
            reply_json(Req, <<"Node is unknown to this cluster.">>, 404)
    end.

build_full_node_info(Node, LocalAddr) ->
    {struct, KV} = (build_nodes_info_fun(true, normal, LocalAddr))(Node, undefined),
    MemQuota = case ns_storage_conf:memory_quota(Node) of
                   undefined -> <<"">>;
                   Y    -> Y
               end,
    NodeStatus = ns_doctor:get_node(Node),
    StorageConf = ns_storage_conf:storage_conf_from_node_status(NodeStatus),
    R = {struct, storage_conf_to_json(StorageConf)},
    DiskData = proplists:get_value(disk_data, NodeStatus, []),
    Fields = [{availableStorage, {struct, [{hdd, [{struct, [{path, list_to_binary(Path)},
                                                            {sizeKBytes, SizeKBytes},
                                                            {usagePercent, UsagePercent}]}
                                                  || {Path, SizeKBytes, UsagePercent} <- DiskData]}]}},
              {memoryQuota, MemQuota},
              {storageTotals, {struct, [{Type, {struct, PropList}}
                                        || {Type, PropList} <- ns_storage_conf:nodes_storage_info([Node])]}},
              {storage, R}] ++ KV,
    {struct, lists:filter(fun (X) -> X =/= undefined end,
                                   Fields)}.

% S = [{ssd, []},
%      {hdd, [[{path, /some/nice/disk/path}, {quotaMb, 1234}, {state, ok}],
%            [{path, /another/good/disk/path}, {quotaMb, 5678}, {state, ok}]]}].
%
storage_conf_to_json(S) ->
    lists:map(fun ({StorageType, Locations}) -> % StorageType is ssd or hdd.
                  {StorageType, lists:map(fun (LocationPropList) ->
                                              {struct, lists:map(fun location_prop_to_json/1, LocationPropList)}
                                          end,
                                          Locations)}
              end,
              S).

location_prop_to_json({path, L}) -> {path, list_to_binary(L)};
location_prop_to_json({index_path, L}) -> {index_path, list_to_binary(L)};
location_prop_to_json({quotaMb, none}) -> {quotaMb, none};
location_prop_to_json({state, ok}) -> {state, ok};
location_prop_to_json(KV) -> KV.

handle_node_resources_post("self", Req)            -> handle_node_resources_post(node(), Req);
handle_node_resources_post(S, Req) when is_list(S) -> handle_node_resources_post(list_to_atom(S), Req);

handle_node_resources_post(Node, Req) ->
    Params = Req:parse_post(),
    Path = proplists:get_value("path", Params),
    Quota = case proplists:get_value("quota", Params) of
              undefined -> none;
              "none" -> none;
              X      -> list_to_integer(X)
            end,
    Kind = case proplists:get_value("kind", Params) of
              "ssd" -> ssd;
              "hdd" -> hdd;
              _     -> hdd
           end,
    case lists:member(undefined, [Path, Quota, Kind]) of
        true -> Req:respond({400, add_header(), "Insufficient parameters to add storage resources to server."});
        false ->
            case ns_storage_conf:add_storage(Node, Path, Kind, Quota) of
                ok -> Req:respond({200, add_header(), "Added storage location to server."});
                {error, _} -> Req:respond({400, add_header(), "Error while adding storage resource to server."})
            end
    end.

handle_resource_delete("self", Path, Req)            -> handle_resource_delete(node(), Path, Req);
handle_resource_delete(S, Path, Req) when is_list(S) -> handle_resource_delete(list_to_atom(S), Path, Req);

handle_resource_delete(Node, Path, Req) ->
    case ns_storage_conf:remove_storage(Node, Path) of
%%        ok -> Req:respond({204, add_header(), []}); % Commented out to avoid dialyzer warning
        {error, _} -> Req:respond({404, add_header(), "The storage location could not be removed.\r\n"})
    end.

-spec handle_node_settings_post(string() | atom(), any()) -> no_return().
handle_node_settings_post("self", Req)            -> handle_node_settings_post(node(), Req);
handle_node_settings_post(S, Req) when is_list(S) -> handle_node_settings_post(list_to_atom(S), Req);

handle_node_settings_post(Node, Req) ->
    Params = Req:parse_post(),

    {ok, DefaultDbPath} = ns_storage_conf:this_node_dbdir(),
    DbPath = proplists:get_value("path", Params, DefaultDbPath),
    IxPath = proplists:get_value("index_path", Params, DbPath),

    case Node =/= node() of
        true -> exit('Setting the disk storage path for other servers is not yet supported.');
        _ -> ok
    end,

    case is_system_provisioned() andalso DbPath =/= DefaultDbPath of
        true ->
            %% MB-7344: we had 1.8.1 instructions allowing that. And
            %% 2.0 works very differently making that original
            %% instructions lose data. Thus we decided it's much safer
            %% to un-support this path.
            reply_json(Req, {struct, [{error, <<"Changing data of nodes that are part of provisioned cluster is not supported">>}]}, 400),
            exit(normal);
        _ ->
            ok
    end,

    ValidatePath =
        fun ({Param, Path}) ->
                case Path of
                    [] ->
                        iolist_to_binary(io_lib:format("~p cannot be empty", [Param]));
                    Path ->
                        case misc:is_absolute_path(Path) of
                           false ->
                                iolist_to_binary(
                                  io_lib:format("An absolute path is required for ~p",
                                                [Param]));
                           _ -> ok
                        end
                end
        end,

    Results0 = lists:usort(lists:map(ValidatePath, [{path, DbPath},
                                                    {index_path, IxPath}])),
    Results1 =
        case Results0 of
            [ok] ->
                %% NOTE: due to required restart we need to protect
                %% ourselves from 'death signal' of parent
                erlang:process_flag(trap_exit, true),
                case ns_storage_conf:setup_disk_storage_conf(DbPath, IxPath) of
                    ok ->
                        %% performing required restart from
                        %% successfull path change
                        ns_server:restart(),
                        Req:respond({200, add_header(), []}),
                        erlang:exit(normal);
                    {errors, Msgs} -> Msgs
                end;
            _ -> Results0
        end,


    case lists:filter(fun(ok) -> false;
                         (_) -> true
                      end, Results1) of
        [] -> exit(cannot_happen);
        Errs -> reply_json(Req, Errs, 400)
    end.

validate_add_node_params(User, Password) ->
    Candidates = case lists:member(undefined, [User, Password]) of
                     true -> [<<"Missing required parameter.">>];
                     _ -> [case {User, Password} of
                               {[], []} -> true;
                               {[_Head | _], [_PasswordHead | _]} -> true;
                               {[], [_PasswordHead | _]} -> <<"If a username is not specified, a password must not be supplied.">>;
                               _ -> <<"A password must be supplied.">>
                           end]
                 end,
    lists:filter(fun (E) -> E =/= true end, Candidates).

%% erlang R15B03 has http_uri:parse/2 that does the job
%% reimplement after support of R14B04 will be dropped
parse_hostname([_ | _] = Hostname) ->
    WithoutScheme = case string:str(Hostname, "://") of
                        0 ->
                            Hostname;
                        X ->
                            Scheme = string:sub_string(Hostname, 1, X - 1),
                            case string:to_lower(Scheme) =:= "http" of
                                false ->
                                    throw({error, [list_to_binary("Unsupported protocol " ++ Scheme)]});
                                true ->
                                    string:sub_string(Hostname, X + 3)
                            end
                    end,

    {Host, StringPort} = case string:tokens(WithoutScheme, ":") of
                             [H | [P | []]] ->
                                 {H, P};
                             [H | []] ->
                                 {H, "8091"};
                             _ ->
                                 throw({error, [<<"The hostname is malformed.">>]})
                         end,

    Port = (catch list_to_integer(StringPort)),

    case is_integer(Port) of
        true when Port > 0 andalso Port =< 65535 ->
            {Host, Port};
        true ->
            throw({error, [<<"The port number must be greater than zero and less than 65536.">>]});
        false ->
            throw({error, [<<"Port must be a number.">>]})
    end;
parse_hostname([]) ->
    throw({error, [<<"Hostname is required.">>]}).

handle_add_node(Req) ->
    %% parameter example: hostname=epsilon.local, user=Administrator, password=asd!23
    Params = Req:parse_post(),

    HostAndPort = (catch parse_hostname(proplists:get_value("hostname", Params, ""))),

    Errors = case HostAndPort of
                 {error, L} ->
                     L;
                 _ -> []
             end,

    User = proplists:get_value("user", Params, ""),
    Password = proplists:get_value("password", Params, ""),

    case validate_add_node_params(User, Password) ++ Errors of
        [] ->
            {Hostname, Port} = HostAndPort,
            case ns_cluster:add_node(Hostname, Port, {User, Password}) of
                {ok, OtpNode} ->
                    reply_json(Req, {struct, [{otpNode, OtpNode}]}, 200);
                {error, _What, Message, _Nested} ->
                    reply_json(Req, [Message], 400)
            end;
        ErrorList -> reply_json(Req, ErrorList, 400)
    end.

handle_failover(Req) ->
    Params = Req:parse_post(),
    Node = list_to_atom(proplists:get_value("otpNode", Params, "undefined")),
    case Node of
        undefined ->
            Req:respond({400, add_header(), "No server specified."});
        _ ->
            case ns_cluster_membership:failover(Node) of
                ok ->
                    Req:respond({200, [], []});
                rebalance_running ->
                    Req:respond({503, add_header(), "Rebalance running."});
                in_recovery ->
                    Req:respond({503, add_header(),
                                 "Cluster is in recovery mode."})
            end
    end.

handle_rebalance(Req) ->
    Params = Req:parse_post(),
    case string:tokens(proplists:get_value("knownNodes", Params, ""),",") of
        [] ->
            reply_json(Req, {struct, [{empty_known_nodes, 1}]}, 400);
        KnownNodesS ->
            EjectedNodesS = string:tokens(proplists:get_value("ejectedNodes",
                                                              Params, ""), ","),
            UnknownNodes = [S || S <- EjectedNodesS ++ KnownNodesS,
                                try list_to_existing_atom(S), false
                                catch error:badarg -> true end],
            case UnknownNodes of
                [] ->
                    do_handle_rebalance(Req, KnownNodesS, EjectedNodesS);
                _ ->
                    reply_json(Req,
                               {struct, [{unknownNodes, lists:map(fun list_to_binary/1,
                                                                  UnknownNodes)}]},
                               400)
            end
    end.

-spec do_handle_rebalance(any(), [string()], [string()]) -> any().
do_handle_rebalance(Req, KnownNodesS, EjectedNodesS) ->
    EjectedNodes = [list_to_existing_atom(N) || N <- EjectedNodesS],
    KnownNodes = [list_to_existing_atom(N) || N <- KnownNodesS],
    case ns_cluster_membership:start_rebalance(KnownNodes,
                                               EjectedNodes) of
        already_balanced ->
            Req:respond({200, [], []});
        in_progress ->
            Req:respond({200, [], []});
        nodes_mismatch ->
            reply_json(Req, {struct, [{mismatch, 1}]}, 400);
        no_active_nodes_left ->
            Req:respond({400, [], []});
        in_recovery ->
            Req:respond({503, [], "Cluster is in recovery mode."});
        ok ->
            Req:respond({200, [], []})
    end.

handle_rebalance_progress(_PoolId, Req) ->
    Status = case ns_cluster_membership:get_rebalance_status() of
                 {running, PerNode} ->
                     [{status, <<"running">>}
                      | [{atom_to_binary(Node, latin1),
                          {struct, [{progress, Progress}]}} || {Node, Progress} <- PerNode]];
                 _ ->
                     case ns_config:search(rebalance_status) of
                         {value, {none, ErrorMessage}} ->
                             [{status, <<"none">>},
                              {errorMessage, iolist_to_binary(ErrorMessage)}];
                         _ -> [{status, <<"none">>}]
                     end
             end,
    reply_json(Req, {struct, Status}, 200).

handle_stop_rebalance(Req) ->
    ns_cluster_membership:stop_rebalance(),
    Req:respond({200, [], []}).

handle_re_add_node(Req) ->
    Params = Req:parse_post(),
    Node = list_to_atom(proplists:get_value("otpNode", Params, "undefined")),
    ok = ns_cluster_membership:re_add_node(Node),
    Req:respond({200, [], []}).

handle_tasks(PoolId, Req) ->
    NodesSet = sets:from_list(ns_node_disco:nodes_wanted()),
    JSON = ns_doctor:build_tasks_list(
             fun (Node) ->
                     sets:is_element(Node, NodesSet)
             end, PoolId),
    reply_json(Req, JSON, 200).

handle_reset_alerts(Req) ->
    Params = Req:parse_qs(),
    Token = list_to_binary(proplists:get_value("token", Params, "")),
    reply_json(Req, menelaus_web_alerts_srv:consume_alerts(Token)).

%% Node list
%% GET /pools/{PoolID}/buckets/{Id}/nodes
%%
%% Provides a list of nodes for a specific bucket (generally all nodes) with
%% links to stats for that bucket
handle_bucket_node_list(_PoolId, BucketName, Req) ->
    {ok, BucketPList} = ns_bucket:get_bucket(BucketName),
    Nodes = menelaus_web_buckets:build_bucket_node_infos(BucketName, BucketPList,
                                                         stable, menelaus_util:local_addr(Req)),
    Servers =
        [begin
             Hostname = proplists:get_value(hostname, N),
             {struct,
              [{hostname, Hostname},
               {uri, bin_concat_path(["pools", "default", "buckets", BucketName, "nodes", Hostname])},
               {stats, {struct, [{uri,
                                  bin_concat_path(["pools", "default", "buckets", BucketName, "nodes", Hostname, "stats"])}]}}]}
         end || {struct, N} <- Nodes],
    reply_json(Req, {struct, [{servers, Servers}]}).

find_bucket_hostname(BucketName, Hostname, Req) ->
    Config = ns_config:get(),
    {ok, BucketPList} = ns_bucket:get_bucket(BucketName, Config),
    Nodes = ns_bucket:bucket_nodes(BucketPList),
    LocalAddr = menelaus_util:local_addr(Req),
    BucketHostnames = [{N, build_node_hostname(Config, N, LocalAddr)} || N <- Nodes],
    case [N || {N, CandidateHostname} <- BucketHostnames,
               CandidateHostname =:= Hostname] of
        [] ->
            false;
        [Node] ->
            {ok, Node}
    end.

%% Per-Node Stats URL information
%% GET /pools/{PoolID}/buckets/{Id}/nodes/{NodeId}
%%
%% Provides node hostname and links to the default bucket and node-specific
%% stats for the default bucket
%%
%% TODO: consider what else might be of value here
handle_bucket_node_info(_PoolId, BucketName, Hostname, Req) ->
    case find_bucket_hostname(BucketName, Hostname, Req) of
        false ->
            menelaus_util:reply_404(Req);
        _ ->
            BucketURI = bin_concat_path(["pools", "default", "buckets", BucketName]),
            NodeStatsURI = bin_concat_path(["pools", "default", "buckets", BucketName, "nodes", Hostname, "stats"]),
            reply_json(Req,
                       {struct, [{hostname, list_to_binary(Hostname)},
                                 {bucket, {struct, [{uri, BucketURI}]}},
                                 {stats, {struct, [{uri, NodeStatsURI}]}}]})
    end.

%% this serves fresh nodes replication and health status
handle_node_statuses(Req) ->
    LocalAddr = menelaus_util:local_addr(Req),
    OldStatuses = ns_doctor:get_nodes(),
    Config = ns_config:get(),
    BucketsAll = ns_bucket:get_buckets(Config),
    FreshStatuses = ns_heart:grab_fresh_failover_safeness_infos(BucketsAll),
    NodeStatuses =
        lists:map(
          fun (N) ->
                  InfoNode = ns_doctor:get_node(N, OldStatuses),
                  Hostname = proplists:get_value(hostname,
                                                 build_node_info(Config, N, InfoNode, LocalAddr)),
                  NewInfoNode = ns_doctor:get_node(N, FreshStatuses),
                  V = case proplists:get_bool(down, NewInfoNode) of
                          true ->
                              {struct, [{status, unhealthy},
                                        {otpNode, N},
                                        {replication, average_failover_safenesses(N, OldStatuses, BucketsAll)}]};
                          false ->
                              {struct, [{status, healthy},
                                        {otpNode, N},
                                        {replication, average_failover_safenesses(N, FreshStatuses, BucketsAll)}]}
                      end,
                  {Hostname, V}
          end, ns_node_disco:nodes_wanted()),
    reply_json(Req, {struct, NodeStatuses}, 200).

average_failover_safenesses(Node, NodeInfos, BucketsAll) ->
    average_failover_safenesses_rec(Node, NodeInfos, BucketsAll, 0, 0).

average_failover_safenesses_rec(_Node, _NodeInfos, [], Sum, Count) ->
    try Sum / Count
    catch error:badarith -> 1.0
    end;
average_failover_safenesses_rec(Node, NodeInfos, [{BucketName, BucketConfig} | RestBuckets], Sum, Count) ->
    Level = failover_safeness_level:extract_replication_uptodateness(BucketName, BucketConfig, Node, NodeInfos),
    average_failover_safenesses_rec(Node, NodeInfos, RestBuckets, Sum + Level, Count + 1).

handle_diag_eval(Req) ->
    {value, Value, _} = eshell:eval(binary_to_list(Req:recv_body()), erl_eval:add_binding('Req', Req, erl_eval:new_bindings())),
    case Value of
        done -> ok;
        {json, V} -> reply_json(Req, V, 200);
        _ -> Req:respond({200, [], io_lib:format("~p", [Value])})
    end.

handle_diag_master_events(Req) ->
    Params = Req:parse_qs(),
    case proplists:get_value("o", Params) of
        undefined ->
            do_handle_diag_master_events(Req);
        _ ->
            Body = master_activity_events:format_some_history(master_activity_events_keeper:get_history()),
            Req:ok({"text/kind-of-json; charset=utf-8",
                    server_header(),
                    Body})
    end.

do_handle_diag_master_events(Req) ->
    Rep = Req:ok({"text/kind-of-json; charset=utf-8",
                  server_header(),
                  chunked}),
    Parent = self(),
    Sock = Req:get(socket),
    inet:setopts(Sock, [{active, true}]),
    spawn_link(
      fun () ->
              master_activity_events:stream_events(
                fun (Event, _Ignored, _Eof) ->
                        IOList = master_activity_events:event_to_formatted_iolist(Event),
                        case IOList of
                            [] ->
                                ok;
                            _ ->
                                Parent ! {write_chunk, IOList}
                        end,
                        ok
                end, [])
      end),
    Loop = fun (Loop) ->
                   receive
                       {tcp_closed, _} ->
                           exit(self(), shutdown);
                       {tcp, _, _} ->
                           %% eat & ignore
                           Loop(Loop);
                       {write_chunk, Chunk} ->
                           Rep:write_chunk(Chunk),
                           Loop(Loop)
                   end
           end,
    Loop(Loop).


diag_vbucket_accumulate_vbucket_stats(K, V, Dict) ->
    case misc:split_binary_at_char(K, $:) of
        {<<"vb_",VB/binary>>, AttrName} ->
            SubDict = case dict:find(VB, Dict) of
                          error ->
                              dict:new();
                          {ok, X} -> X
                      end,
            dict:store(VB, dict:store(AttrName, V, SubDict), Dict);
        _ ->
            Dict
    end.

diag_vbucket_per_node(BucketName, Node) ->
    {ok, RV1} = ns_memcached:raw_stats(Node, BucketName, <<"vbucket-details">>, fun diag_vbucket_accumulate_vbucket_stats/3, dict:new()),
    {ok, RV2} = ns_memcached:raw_stats(Node, BucketName, <<"checkpoint">>, fun diag_vbucket_accumulate_vbucket_stats/3, RV1),
    RV2.

handle_diag_vbuckets(Req) ->
    Params = Req:parse_qs(),
    BucketName = proplists:get_value("bucket", Params),
    {ok, BucketConfig} = ns_bucket:get_bucket(BucketName),
    Nodes = ns_node_disco:nodes_actual_proper(),
    RawPerNode = misc:parallel_map(fun (Node) ->
                                           diag_vbucket_per_node(BucketName, Node)
                                   end, Nodes, 30000),
    PerNodeStates = lists:zip(Nodes,
                              [{struct, [{K, {struct, dict:to_list(V)}} || {K, V} <- dict:to_list(Dict)]}
                               || Dict <- RawPerNode]),
    JSON = {struct, [{name, list_to_binary(BucketName)},
                     {bucketMap, proplists:get_value(map, BucketConfig, [])},
                     %% {ffMap, proplists:get_value(fastForwardMap, BucketConfig, [])},
                     {perNodeStates, {struct, PerNodeStates}}]},
    Hash = integer_to_list(erlang:phash2(JSON)),
    ExtraHeaders = [{"Cache-Control", "must-revalidate"},
                    {"ETag", Hash},
                    {"Server", proplists:get_value("Server", menelaus_util:server_header(), "")}],
    case Req:get_header_value("if-none-match") of
        Hash -> Req:respond({304, ExtraHeaders, []});
        _ ->
            Req:respond({200,
                         [{"Content-Type", "application/json"}
                          | ExtraHeaders],
                         mochijson2:encode(JSON)})
    end.

handle_set_autocompaction(Req) ->
    Params = Req:parse_post(),
    SettingsRV = parse_validate_auto_compaction_settings(Params),
    ValidateOnly = (proplists:get_value("just_validate", Req:parse_qs()) =:= "1"),
    case {ValidateOnly, SettingsRV} of
        {_, {errors, Errors}} ->
            reply_json(Req, {struct, [{errors, {struct, Errors}}]}, 400);
        {true, {ok, _ACSettings, _}} ->
            reply_json(Req, {struct, [{errors, {struct, []}}]}, 200);
        {false, {ok, ACSettings, MaybePurgeInterval}} ->
            ns_config:set(autocompaction, ACSettings),
            case MaybePurgeInterval of
                [{purge_interval, PurgeInterval}] ->
                    case compaction_daemon:get_purge_interval(global) =:= PurgeInterval of
                        true ->
                            ok;
                        false ->
                            compaction_daemon:set_global_purge_interval(PurgeInterval)
                    end;
                [] ->
                    ok
            end,
            reply_json(Req, [], 200)
    end.

handle_set_fast_warmup(Req) ->
    Params = Req:parse_post(),
    SettingsRV = parse_validate_fast_warmup_settings(Params),
    ValidateOnly = (proplists:get_value("just_validate", Req:parse_qs()) =:= "1"),
    case {ValidateOnly, SettingsRV} of
        {_, {errors, Errors}} ->
            reply_json(Req, {struct, [{errors, {struct, Errors}}]}, 400);
        {true, {ok, _FWSettings}} ->
            reply_json(Req, {struct, [{errors, {struct, []}}]}, 200);
        {false, {ok, FWSettings}} ->
            ns_config:set(fast_warmup, FWSettings),
            reply_json(Req, [], 200)
    end.

<<<<<<< HEAD
handle_set_replication_topology(Req) ->
    Params = Req:parse_post(),
    TopologyString = proplists:get_value("topology", Params),
    case lists:member(TopologyString, ["star", "chain"]) of
        true ->
            Topology = list_to_atom(TopologyString),
            RV = ns_orchestrator:set_replication_topology(Topology),
            case RV of
                ok ->
                    Req:respond({200, add_header(), []});
                rebalance_running ->
                    Req:respond({503, add_header(), "Rebalance running."});
                in_recovery ->
                    Req:respond({503, add_header(), "Cluster is in recovery mode."})
            end;
        false ->
            Req:respond({400, add_header(),
                         "topology must be either \"star\" or \"chain\""})
    end.

handle_cancel_xdcr(XID, Req) ->
    case xdc_rdoc_replication_srv:delete_replicator_doc(XID) of
        {ok, OldDoc} ->
            Source = misc:expect_prop_value(source, OldDoc),
            Target = misc:expect_prop_value(target, OldDoc),

            {ok, {UUID, BucketName}} = remote_clusters_info:parse_remote_bucket_reference(Target),
            ClusterName =
                case remote_clusters_info:find_cluster_by_uuid(UUID) of
                    not_found ->
                        "\"unknown\"";
                    Cluster ->
                        case proplists:get_value(deleted, Cluster, false) of
                            false ->
                                io_lib:format("\"~s\"", [misc:expect_prop_value(name, Cluster)]);
                            true ->
                                io_lib:format("at ~s", [misc:expect_prop_value(hostname, Cluster)])
                        end
                end,

            ale:info(?USER_LOGGER,
                     "Replication from bucket \"~s\" to bucket \"~s\" on cluster ~s removed.",
                     [Source, BucketName, ClusterName]),

            reply_json(Req, [], 200);
        not_found ->
            menelaus_util:reply_404(Req)
    end.

=======
>>>>>>> 1fbdd645
mk_integer_field_validator_error_maker(JSONName, Msg, Args) ->
    [{error, JSONName, iolist_to_binary(io_lib:format(Msg, Args))}].

mk_integer_field_validator(Min, Max, Params) ->
    fun ({JSONName, CfgName, HumanName}) ->
            case proplists:get_value(JSONName, Params) of
                undefined -> [];
                V ->
                    case menelaus_util:parse_validate_number(V, Min, Max) of
                        {ok, IntV} -> [{ok, CfgName, IntV}];
                        invalid ->
                            mk_integer_field_validator_error_maker(JSONName, "~s must be an integer", [HumanName]);
                        too_small ->
                            mk_integer_field_validator_error_maker(JSONName, "~s is too small. Allowed range is ~p - ~p", [HumanName, Min, Max]);
                        too_large ->
                            mk_integer_field_validator_error_maker(JSONName, "~s is too large. Allowed range is ~p - ~p", [HumanName, Min, Max])
                    end
            end
    end.

parse_validate_boolean_field(JSONName, CfgName, Params) ->
    case proplists:get_value(JSONName, Params) of
        undefined -> [];
        "true" -> [{ok, CfgName, true}];
        "false" -> [{ok, CfgName, false}];
        _ -> [{error, JSONName, iolist_to_binary(io_lib:format("~s is invalid", [JSONName]))}]
    end.

parse_validate_auto_compaction_settings(Params) ->
    PercResults = lists:flatmap(mk_integer_field_validator(2, 100, Params),
                                [{"databaseFragmentationThreshold[percentage]",
                                  db_fragmentation_percentage,
                                  "database fragmentation"},
                                 {"viewFragmentationThreshold[percentage]",
                                  view_fragmentation_percentage,
                                  "view fragmentation"}]),
    SizeResults = lists:flatmap(mk_integer_field_validator(1, infinity, Params),
                                [{"databaseFragmentationThreshold[size]",
                                  db_fragmentation_size,
                                  "database fragmentation size"},
                                 {"viewFragmentationThreshold[size]",
                                  view_fragmentation_size,
                                  "view fragmentation size"}]),

    ParallelResult = case parse_validate_boolean_field("parallelDBAndViewCompaction", parallel_db_and_view_compaction, Params) of
                         [] -> [{error, "parallelDBAndViewCompaction", <<"parallelDBAndViewCompaction is missing">>}];
                         X -> X
                     end,
    PeriodTimeHours = [{"allowedTimePeriod[fromHour]", from_hour, "from hour"},
                       {"allowedTimePeriod[toHour]", to_hour, "to hour"}],
    PeriodTimeMinutes = [{"allowedTimePeriod[fromMinute]", from_minute, "from minute"},
                         {"allowedTimePeriod[toMinute]", to_minute, "to minute"}],
    PeriodTimeFieldsCount = length(PeriodTimeHours) + length(PeriodTimeMinutes) + 1,
    PeriodTimeResults0 = lists:flatmap(mk_integer_field_validator(0, 23, Params), PeriodTimeHours)
        ++ lists:flatmap(mk_integer_field_validator(0, 59, Params), PeriodTimeMinutes)
        ++ parse_validate_boolean_field("allowedTimePeriod[abortOutside]", abort_outside, Params),
    PeriodTimeResults = case length(PeriodTimeResults0) of
                            0 -> PeriodTimeResults0;
                            PeriodTimeFieldsCount -> PeriodTimeResults0;
                            _ -> [{error, <<"allowedTimePeriod">>, <<"allowedTimePeriod is invalid">>}]
                        end,
    PurgeIntervalResults = (mk_integer_field_validator(1, 60, Params))({"purgeInterval", purge_interval, "metadata purge interval"}),

    Errors0 = [{iolist_to_binary(Field), Msg} || {error, Field, Msg} <- PercResults ++ ParallelResult ++ PeriodTimeResults
                                                     ++ SizeResults
                                                     ++ PurgeIntervalResults],
    BadFields = lists:sort(["databaseFragmentationThreshold",
                            "viewFragmentationThreshold"]),
    Errors = case ordsets:intersection(lists:sort(proplists:get_keys(Params)),
                                       BadFields) of
                 [] ->
                     Errors0;
                 ActualBadFields ->
                     Errors0 ++ [{<<"_">>, iolist_to_binary([<<"Got unsupported fields: ">>, string:join(ActualBadFields, " and ")])}]
             end,
    case Errors of
        [] ->
            SizePList = [{F, V} || {ok, F, V} <- SizeResults],
            PercPList = [{F, V} || {ok, F, V} <- PercResults],
            MainFields =
                [{F, V} || {ok, F, V} <- ParallelResult]
                ++
                [{database_fragmentation_threshold, {
                    proplists:get_value(db_fragmentation_percentage, PercPList),
                    proplists:get_value(db_fragmentation_size, SizePList)}},
                 {view_fragmentation_threshold, {
                    proplists:get_value(view_fragmentation_percentage, PercPList),
                    proplists:get_value(view_fragmentation_size, SizePList)}}],

            AllFields =
                case PeriodTimeResults of
                    [] ->
                        MainFields;
                    _ -> [{allowed_time_period, [{F, V} || {ok, F, V} <- PeriodTimeResults]}
                          | MainFields]
                end,
            {ok, AllFields, [{F, V} || {ok, F, V} <- PurgeIntervalResults]};
        _ -> {errors, Errors}
    end.

parse_validate_bucket_auto_compaction_settings(Params) ->
    case parse_validate_boolean_field("autoCompactionDefined", '_', Params) of
        [] -> nothing;
        [{error, F, V}] -> {errors, [{F, V}]};
        [{ok, _, false}] -> false;
        [{ok, _, true}] ->
            parse_validate_auto_compaction_settings(Params)
    end.

parse_validate_fast_warmup_settings(Params) ->
    case parse_validate_boolean_field("fastWarmupEnabled", '_', Params) of
        [] ->
            {errors, [{<<"fastWarmupEnabled">>,
                       <<"fastWarmupEnabled is missing">>}]};
        [{error, F, V}] ->
            {errors, [{F, V}]};
        [{ok, _, false}] ->
            {ok, [{fast_warmup_enabled, false}]};
        [{ok, _, true}] ->
            R = do_parse_validate_fast_warmup_settings(Params),
            case R of
                {ok, Fields} ->
                    {ok, [{fast_warmup_enabled, true} | Fields]};
                _Other ->
                    R
            end
    end.

do_parse_validate_fast_warmup_settings(Params) ->
    Results = lists:flatmap(mk_integer_field_validator(0, 100, Params),
                            [{"minMemoryThreshold", min_memory_threshold,
                              "minimum memory theshold"},
                             {"minItemsThreshold", min_items_threshold,
                                   "minimum items threshold"}]),

    Errors = [{iolist_to_binary(Field), Msg} || {error, Field, Msg} <- Results],

    case Errors of
        [] ->
            Fields = [{F, V} || {ok, F, V} <- Results],

            case Fields of
                [] ->
                    {errors,
                     [{<<"_">>,
                       <<"At least one of minMemoryThreshold and "
                         "minItemsThreshold fields must be provided">>}]};
                _ ->
                    {ok, Fields}
            end;
        _ ->
            {errors, Errors}
    end.

parse_validate_bucket_fast_warmup_settings(Params) ->
    case parse_validate_boolean_field("fastWarmupDefined", '_', Params) of
        [] ->
            nothing;
        [{error, F, V}] ->
            {errors, [{F, V}]};
        [{ok, _, false}] ->
            false;
        [{ok, _, true}] ->
            parse_validate_fast_warmup_settings(Params)
    end.

handle_settings_auto_compaction(Req) ->
    JSON = [{autoCompactionSettings, case ns_config:search(autocompaction) of
                                         false ->
                                             build_auto_compaction_settings([]);
                                         {value, ACSettings} ->
                                             build_auto_compaction_settings(ACSettings)
                                     end},
            {purgeInterval, compaction_daemon:get_purge_interval(global)}],
    reply_json(Req, {struct, JSON}, 200).

build_internal_settings_kvs() ->
    Triples = [{index_aware_rebalance_disabled, indexAwareRebalanceDisabled, false},
               {rebalance_index_waiting_disabled, rebalanceIndexWaitingDisabled, false},
               {index_pausing_disabled, rebalanceIndexPausingDisabled, false},
               {rebalance_ignore_view_compactions, rebalanceIgnoreViewCompactions, false},
               {rebalance_moves_per_node, rebalanceMovesPerNode, 1},
               {rebalance_moves_before_compaction, rebalanceMovesBeforeCompaction, 64},
               {{couchdb, max_parallel_indexers}, maxParallelIndexers, <<>>},
               {{couchdb, max_parallel_replica_indexers}, maxParallelReplicaIndexers, <<>>},
               {max_bucket_count, maxBucketCount, 10},
               {xdcr_max_concurrent_reps, xdcrMaxConcurrentReps, 32},
               {xdcr_checkpoint_interval, xdcrCheckpointInterval, 1800},
               {xdcr_worker_batch_size, xdcrWorkerBatchSize, 500},
               {xdcr_doc_batch_size_kb, xdcrDocBatchSizeKb, 2048},
               {xdcr_failure_restart_interval, xdcrFailureRestartInterval, 30},
               {xdcr_optimistic_replication_threshold, xdcrOptimisticReplicationThreshold, <<>>},
               {{request_limit, rest}, restRequestLimit, <<>>},
               {{request_limit, capi}, capiRequestLimit, <<>>},
               {drop_request_memory_threshold_mib, dropRequestMemoryThresholdMiB, <<>>}],
    [{JK, case ns_config_ets_dup:unreliable_read_key(CK, DV) of
              undefined ->
                  DV;
              V ->
                  V
          end}
     || {CK, JK, DV} <- Triples].

handle_internal_settings(Req) ->
    reply_json(Req, {struct, build_internal_settings_kvs()}).

handle_internal_settings_post(Req) ->
    Params = Req:parse_post(),
    CurrentValues = build_internal_settings_kvs(),
    MaybeSet = fun (JK, CK, V) ->
                       case proplists:get_value(JK, CurrentValues) of
                           V -> undefined;
                           _ ->
                               fun () -> ns_config:set(CK, V) end
                       end
               end,
    Actions = [case parse_validate_boolean_field("indexAwareRebalanceDisabled", [], Params) of
                   [] -> undefined;
                   [{ok, _, V}] -> MaybeSet(indexAwareRebalanceDisabled, index_aware_rebalance_disabled, V)
               end,
               case parse_validate_boolean_field("rebalanceIndexWaitingDisabled", [], Params) of
                   [] -> undefined;
                   [{ok, _, V}] -> MaybeSet(rebalanceIndexWaitingDisabled, rebalance_index_waiting_disabled, V)
               end,
               case parse_validate_boolean_field("rebalanceIndexPausingDisabled", [], Params) of
                   [] -> undefined;
                   [{ok, _, V}] -> MaybeSet(rebalanceIndexPausingDisabled, index_pausing_disabled, V)
               end,
               case parse_validate_boolean_field("rebalanceIgnoreViewCompactions", [], Params) of
                   [] -> undefined;
                   [{ok, _, V}] -> MaybeSet(rebalanceIgnoreViewCompactions, rebalance_ignore_view_compactions, V)
               end,
               case proplists:get_value("rebalanceMovesPerNode", Params) of
                   undefined -> undefined;
                   SV ->
                       {ok, V} = parse_validate_number(SV, 1, 1024),
                       MaybeSet(rebalanceMovesPerNode, rebalance_moves_per_node, V)
               end,
               case proplists:get_value("rebalanceMovesBeforeCompaction", Params) of
                   undefined -> undefined;
                   SV ->
                       {ok, V} = parse_validate_number(SV, 1, 1024),
                       MaybeSet(rebalanceMovesBeforeCompaction, rebalance_moves_before_compaction, V)
               end,
               case proplists:get_value("maxParallelIndexers", Params) of
                   undefined -> undefined;
                   SV ->
                       {ok, V} = parse_validate_number(SV, 1, 1024),
                       MaybeSet(maxParallelIndexers, {couchdb, max_parallel_indexers}, V)
               end,
               case proplists:get_value("maxParallelReplicaIndexers", Params) of
                   undefined -> undefined;
                   SV ->
                       {ok, V} = parse_validate_number(SV, 1, 1024),
                       MaybeSet(maxParallelReplicaIndexers, {couchdb, max_parallel_replica_indexers}, V)
               end,
               case proplists:get_value("maxBucketCount", Params) of
                   undefined -> undefined;
                   SV ->
                       {ok, V} = parse_validate_number(SV, 1, 128),
                       MaybeSet(maxBucketCount, max_bucket_count, V)
               end,
               case proplists:get_value("xdcrMaxConcurrentReps", Params) of
                   undefined -> undefined;
                   SV ->
                       {ok, V} = parse_validate_number(SV, 8, 256),
                       MaybeSet(xdcrMaxConcurrentReps, xdcr_max_concurrent_reps, V)
               end,
               case proplists:get_value("xdcrCheckpointInterval", Params) of
                   undefined -> undefined;
                   SV ->
                       {ok, V} = parse_validate_number(SV, 60, 14400),
                       MaybeSet(xdcrCheckpointInterval, xdcr_checkpoint_interval, V)
               end,
               case proplists:get_value("xdcrWorkerBatchSize", Params) of
                   undefined -> undefined;
                   SV ->
                       {ok, V} = parse_validate_number(SV, 500, 10000),
                       MaybeSet(xdcrWorkerBatchSize, xdcr_worker_batch_size, V)
               end,
               case proplists:get_value("xdcrDocBatchSizeKb", Params) of
                   undefined -> undefined;
                   SV ->
                       {ok, V} = parse_validate_number(SV, 10, 100000),
                       MaybeSet(xdcrDocBatchSizeKb, xdcr_doc_batch_size_kb, V)
               end,
               case proplists:get_value("xdcrFailureRestartInterval", Params) of
                   undefined -> undefined;
                   SV ->
                       {ok, V} = parse_validate_number(SV, 1, 300),
                       MaybeSet(xdcrFailureRestartInterval, xdcr_failure_restart_interval, V)
               end,
               case proplists:get_value("xdcrOptimisticReplicationThreshold", Params) of
                   undefined -> undefined;
                   "" -> undefined;
                   SV ->
                       {ok, V} = parse_validate_number(SV, 0, 20*1024*1024),
                       MaybeSet(xdcrOptimisticReplicationThreshold, xdcr_optimistic_replication_threshold, V)
               end,
               case proplists:get_value("restRequestLimit", Params) of
                   undefined -> undefined;
                   Other ->
                       MaybeSet(restRequestLimit, {request_limit, rest},
                                case Other of
                                    "" -> undefined;
                                    SV ->
                                        {ok, V0} = parse_validate_number(SV, 0, 99999),
                                        V0
                                end)
               end,
               case proplists:get_value("capiRequestLimit", Params) of
                   undefined -> undefined;
                   Other ->
                       MaybeSet(capiRequestLimit, {request_limit, capi},
                                case Other of
                                    "" -> undefined;
                                    SV ->
                                        {ok, V0} = parse_validate_number(SV, 0, 99999),
                                        V0
                                end)
               end,
               case proplists:get_value("dropRequestMemoryThresholdMiB", Params) of
                   undefined -> undefined;
                   Other ->
                       MaybeSet(dropRequestMemoryThresholdMiB, drop_request_memory_threshold_mib,
                                case Other of
                                    "" -> undefined;
                                    SV ->
                                        {ok, V0} = parse_validate_number(SV, 0, 99999),
                                        V0
                                end)
               end],
    [Action()
     || Action <- Actions,
        Action =/= undefined],
    reply_json(Req, []).

handle_node_rename(Req) ->
    Params = Req:parse_post(),

    Reply =
        case proplists:get_value("hostname", Params) of
            undefined ->
                {error, <<"The name cannot be empty">>, 400};
            Hostname ->
                case ns_cluster:change_address(Hostname) of
                    ok ->
                        ok;
                    {cannot_resolve, Errno} ->
                        Msg = io_lib:format("Could not resolve the hostname: ~p", [Errno]),
                        {error, iolist_to_binary(Msg), 400};
                    {cannot_listen, Errno} ->
                        Msg = io_lib:format("Could not listen: ~p", [Errno]),
                        {error, iolist_to_binary(Msg), 400};
                    not_self_started ->
                        Msg = <<"Could not rename the node because name was fixed at server start-up.">>,
                        {error, Msg, 403};
                    {address_save_failed, E} ->
                        Msg = io_lib:format("Could not save address after rename: ~p", [E]),
                        {error, iolist_to_binary(Msg), 500};
                    {address_not_allowed, Message} ->
                        Msg = io_lib:format("Requested name hostname is not allowed: ~s", [Message]),
                        {error, iolist_to_binary(Msg), 400};
                    already_part_of_cluster ->
                        Msg = <<"Renaming is disallowed for nodes that are already part of a cluster">>,
                        {error, Msg, 400}
            end
        end,

    case Reply of
        ok ->
            Req:respond({200, add_header(), []});
        {error, Error, Status} ->
            reply_json(Req, [Error], Status)
    end.

-ifdef(EUNIT).

basic_parse_validate_auto_compaction_settings_test() ->
    {ok, Stuff0, []} = parse_validate_auto_compaction_settings([{"databaseFragmentationThreshold[percentage]", "10"},
                                                                {"viewFragmentationThreshold[percentage]", "20"},
                                                                {"parallelDBAndViewCompaction", "false"},
                                                                {"allowedTimePeriod[fromHour]", "0"},
                                                                {"allowedTimePeriod[fromMinute]", "1"},
                                                                {"allowedTimePeriod[toHour]", "2"},
                                                                {"allowedTimePeriod[toMinute]", "3"},
                                                                {"allowedTimePeriod[abortOutside]", "false"}]),
    Stuff1 = lists:sort(Stuff0),
    ?assertEqual([{allowed_time_period, [{from_hour, 0},
                                         {to_hour, 2},
                                         {from_minute, 1},
                                         {to_minute, 3},
                                         {abort_outside, false}]},
                  {database_fragmentation_threshold, {10, undefined}},
                  {parallel_db_and_view_compaction, false},
                  {view_fragmentation_threshold, {20, undefined}}],
                 Stuff1),
    ok.

basic_parse_validate_bucket_auto_compaction_settings_test() ->
    Value0 = parse_validate_bucket_auto_compaction_settings([{"not_autoCompactionDefined", "false"},
                                                             {"databaseFragmentationThreshold[percentage]", "10"},
                                                             {"viewFragmentationThreshold[percentage]", "20"},
                                                             {"parallelDBAndViewCompaction", "false"},
                                                             {"allowedTimePeriod[fromHour]", "0"},
                                                             {"allowedTimePeriod[fromMinute]", "1"},
                                                             {"allowedTimePeriod[toHour]", "2"},
                                                             {"allowedTimePeriod[toMinute]", "3"},
                                                             {"allowedTimePeriod[abortOutside]", "false"}]),
    ?assertMatch(nothing, Value0),
    Value1 = parse_validate_bucket_auto_compaction_settings([{"autoCompactionDefined", "false"},
                                                             {"databaseFragmentationThreshold[percentage]", "10"},
                                                             {"viewFragmentationThreshold[percentage]", "20"},
                                                             {"parallelDBAndViewCompaction", "false"},
                                                             {"allowedTimePeriod[fromHour]", "0"},
                                                             {"allowedTimePeriod[fromMinute]", "1"},
                                                             {"allowedTimePeriod[toHour]", "2"},
                                                             {"allowedTimePeriod[toMinute]", "3"},
                                                             {"allowedTimePeriod[abortOutside]", "false"}]),
    ?assertMatch(false, Value1),
    {ok, Stuff0, []} = parse_validate_bucket_auto_compaction_settings([{"autoCompactionDefined", "true"},
                                                                       {"databaseFragmentationThreshold[percentage]", "10"},
                                                                       {"viewFragmentationThreshold[percentage]", "20"},
                                                                       {"parallelDBAndViewCompaction", "false"},
                                                                       {"allowedTimePeriod[fromHour]", "0"},
                                                                       {"allowedTimePeriod[fromMinute]", "1"},
                                                                       {"allowedTimePeriod[toHour]", "2"},
                                                                       {"allowedTimePeriod[toMinute]", "3"},
                                                                       {"allowedTimePeriod[abortOutside]", "false"}]),
    Stuff1 = lists:sort(Stuff0),
    ?assertEqual([{allowed_time_period, [{from_hour, 0},
                                         {to_hour, 2},
                                         {from_minute, 1},
                                         {to_minute, 3},
                                         {abort_outside, false}]},
                  {database_fragmentation_threshold, {10, undefined}},
                  {parallel_db_and_view_compaction, false},
                  {view_fragmentation_threshold, {20, undefined}}],
                 Stuff1),
    ok.


extra_field_parse_validate_auto_compaction_settings_test() ->
    {errors, Stuff0} = parse_validate_auto_compaction_settings([{"databaseFragmentationThreshold", "10"},
                                                                {"viewFragmentationThreshold", "20"},
                                                                {"parallelDBAndViewCompaction", "false"},
                                                                {"allowedTimePeriod[fromHour]", "0"},
                                                                {"allowedTimePeriod[fromMinute]", "1"},
                                                                {"allowedTimePeriod[toHour]", "2"},
                                                                {"allowedTimePeriod[toMinute]", "3"},
                                                                {"allowedTimePeriod[abortOutside]", "false"}]),
    ?assertEqual([{<<"_">>, <<"Got unsupported fields: databaseFragmentationThreshold and viewFragmentationThreshold">>}],
                 Stuff0),

    {errors, Stuff1} = parse_validate_auto_compaction_settings([{"databaseFragmentationThreshold", "10"},
                                                                {"parallelDBAndViewCompaction", "false"},
                                                                {"allowedTimePeriod[fromHour]", "0"},
                                                                {"allowedTimePeriod[fromMinute]", "1"},
                                                                {"allowedTimePeriod[toHour]", "2"},
                                                                {"allowedTimePeriod[toMinute]", "3"},
                                                                {"allowedTimePeriod[abortOutside]", "false"}]),
    ?assertEqual([{<<"_">>, <<"Got unsupported fields: databaseFragmentationThreshold">>}],
                 Stuff1),
    ok.

hostname_parsing_test() ->
    Urls = ["http://host:100",
            "http://host:0",
            "http://host:100000",
            "hTTp://host:800",
            "ftp://host:600",
            "http://host",
            "127.0.0.1:600",
            "host:port",
            "aaa:bb:cc",
            ""],

    ExpectedResults = [{"host",100},
                       {error, [<<"The port number must be greater than zero and less than 65536.">>]},
                       {error, [<<"The port number must be greater than zero and less than 65536.">>]},
                       {"host", 800},
                       {error, [<<"Unsupported protocol ftp">>]},
                       {"host", 8091},
                       {"127.0.0.1", 600},
                       {error, [<<"Port must be a number.">>]},
                       {error, [<<"The hostname is malformed.">>]},
                       {error, [<<"Hostname is required.">>]}],

    Results = [(catch parse_hostname(X)) || X <- Urls],

    ?assertEqual(ExpectedResults, Results),
    ok.

-endif.<|MERGE_RESOLUTION|>--- conflicted
+++ resolved
@@ -2570,7 +2570,6 @@
             reply_json(Req, [], 200)
     end.
 
-<<<<<<< HEAD
 handle_set_replication_topology(Req) ->
     Params = Req:parse_post(),
     TopologyString = proplists:get_value("topology", Params),
@@ -2591,37 +2590,6 @@
                          "topology must be either \"star\" or \"chain\""})
     end.
 
-handle_cancel_xdcr(XID, Req) ->
-    case xdc_rdoc_replication_srv:delete_replicator_doc(XID) of
-        {ok, OldDoc} ->
-            Source = misc:expect_prop_value(source, OldDoc),
-            Target = misc:expect_prop_value(target, OldDoc),
-
-            {ok, {UUID, BucketName}} = remote_clusters_info:parse_remote_bucket_reference(Target),
-            ClusterName =
-                case remote_clusters_info:find_cluster_by_uuid(UUID) of
-                    not_found ->
-                        "\"unknown\"";
-                    Cluster ->
-                        case proplists:get_value(deleted, Cluster, false) of
-                            false ->
-                                io_lib:format("\"~s\"", [misc:expect_prop_value(name, Cluster)]);
-                            true ->
-                                io_lib:format("at ~s", [misc:expect_prop_value(hostname, Cluster)])
-                        end
-                end,
-
-            ale:info(?USER_LOGGER,
-                     "Replication from bucket \"~s\" to bucket \"~s\" on cluster ~s removed.",
-                     [Source, BucketName, ClusterName]),
-
-            reply_json(Req, [], 200);
-        not_found ->
-            menelaus_util:reply_404(Req)
-    end.
-
-=======
->>>>>>> 1fbdd645
 mk_integer_field_validator_error_maker(JSONName, Msg, Args) ->
     [{error, JSONName, iolist_to_binary(io_lib:format(Msg, Args))}].
 
