--- conflicted
+++ resolved
@@ -105,15 +105,10 @@
             "path_config_datadir", '"data/n_{0}"'.format(i),
             "path_config_tmpdir", '"tmp/"',
             "rest_port", str(base_api_port + i),
-<<<<<<< HEAD
-            "memcached_port", str(base_direct_port + i * 2),
             "mccouch_port", str(base_mccouch_port + i),
-            "moxi_port", str(base_direct_port + i * 2 + 1),
-=======
             "memcached_port", str(base_direct_port + i * 3),
             "memcached_dedicated_port", str(base_direct_port + i * 3 + 1),
             "moxi_port", str(base_direct_port + i * 3 + 2),
->>>>>>> ee07291f
             "short_name", '"n_{0}"'.format(i)
             ] + extra_args
 
